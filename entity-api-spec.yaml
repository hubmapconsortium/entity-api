openapi: 3.0.0
info:
  description: |
    This is the HuBMAP Entity APIs specification
    [http://www.hubmapconsortium.org](http://www.hubmapconsortium.org)
  version: "1.5"
  title: HuBMAP Entity APIs
  termsOfService: "http://www.hubmapconsortium.org"
  contact:
    email: apiteam@hubmap.org
  license:
    name: Apache 2.0
    url: "http://www.apache.org/licenses/LICENSE-2.0.html"
tags:
  - name: entity
    description: Operations about entity
    externalDocs:
      description: Find out more about our entity
      url: "http://hubmap.org"
paths:
  "/entities":
    get:
      tags:
        - entity
      summary: Gets an array of uuids by type code.  These uuids can be used in other calls requiring valid entity identifiers.
      operationId: getAllEntities
      parameters:
        - name: entitytypes
          in: query
          description: a comma separated list of entity types
          required: true
          schema:
            type: string
      responses:
        "200":
          description: successful operation
          content:
            application/json:
              schema:
                type: array
                items:
<<<<<<< HEAD
                  $ref: "#/components/schemas/Entity"
=======
                  $ref: "#/components/schemas/EntityNode"
>>>>>>> f8508784
        "400":
          description: Invalid type code or a system error
        "401":
          description: The user's token has expired or the user did not supply a token
        "404":
          description: The entitytype parameter could not be found.
      security:
      - JWTBearerAuth: []
  "/entities/{identifier}":
    get:
      tags:
        - entity
      summary: Get the information for an Entity using an identifier.
      operationId: getEntity
      parameters:
        - name: identifier
          in: path
          description: The unique identifier of entity.  This identifier can be a UUID, Display DOI (HBM365.KSBD.575) or DOI (365KSBD575).  This can also be the HuBMAP identifier (TEST0004, TEST0004-LK) for donors or samples.
          required: true
          schema:
            type: string
      responses:
        "200":
          description: successful operation
          content:
            application/json:
              schema:
                properties:
                  entity_node:
                    example:  {
    "data_access_level": "consortium",
    "description": "Age 66, White Female",
    "display_doi": "HBM758.JRSC.348",
    "doi": "758JRSC348", "<other params>": "<other values>" } 
                    type: object
                    items:
<<<<<<< HEAD
                      $ref: "#/components/schemas/Entity"
=======
                      $ref: "#/components/schemas/EntityNode"
>>>>>>> f8508784
        "400":
          description: Invalid entity identifier or a system error
        "401":
          description: The user's token has expired
        "404":
          description: The identifier could not be found.
      security:
      - JWTBearerAuth: []
  "/entities/uuid/{uuid}":
    get:
      tags:
        - entity
      summary: Get an Entity by its uuid
      operationId: getEntityByUUID
      parameters:
        - name: uuid
          in: path
          description: The uuid identifier of an entity.  For this call you can only use the uuid- no other identifier works.
          required: true
          schema:
            type: string
      responses:
        "200":
          description: successful operation
          content:
            application/json:
              schema:
                properties:
                  entity:
                    example:  {
    "data_access_level": "consortium",
    "description": "Age 66, White Female",
    "display_doi": "HBM758.JRSC.348",
    "doi": "758JRSC348", "<other params>": "<other values>" } 
                    type: object
                    items:
<<<<<<< HEAD
                      $ref: "#/components/schemas/Entity"
=======
                      $ref: "#/components/schemas/EntityNode"
>>>>>>> f8508784
        "400":
          description: Invalid entity identifier or a system error
        "401":
          description: The user's token has expired
        "404":
          description: The identifier could not be found.
      security:
      - JWTBearerAuth: []
  /entities/types:
    get:
      tags:
        - entity
      summary: Get a list of the valid entity types.  This query is useful when used to supply a parameter to /entities/types/{type_code}. 
      operationId: getEntityTypes
      responses:
        "200":
          description: successful operation
          content:
            application/json:
              schema:
                type: object
                properties:
                  entity_types:
                    type: array
                    items:
                      $ref: "#/components/schemas/EntityType"
        "400":
          description: A system error occurred
        "401":
          description: The user's token has expired or the user did not supply a token
      security:
      - JWTBearerAuth: []
  "/entities/types/{type_code}":
    get:
      tags:
        - entity
      summary: Gets an array of uuids by type code.  These uuids can be used in other calls requiring valid entity identifiers.
      operationId: getEntityByType
      parameters:
        - name: type_code
          in: path
          description: code of type
          required: true
          schema:
            type: string
      responses:
        "200":
          description: successful operation
          content:
            application/json:
              schema:
                type: object
                properties:
                  uuids:
                    example: [13ceb39891c4d06fc8fb5dbb5b0c16a0, 51318fa4fff79c82d4de7b2d70e630cb] 
                    type: array
                    items:
                      type: string
        "400":
          description: Invalid type code or a system error
        "401":
          description: The user's token has expired or the user did not supply a token
      security:
      - JWTBearerAuth: []
  "/entity-access-level/{identifier}":
    get:
      tags:
        - entity
      summary: Get the data access level for an Entity
      operationId: getEntityAccessLevel
      parameters:
        - name: identifier
          in: path
          description: The unique identifier of entity.  This identifier can be a UUID, Display DOI (HBM365.KSBD.575) or DOI (365KSBD575).  This can also be the HuBMAP identifier (TEST0004, TEST0004-LK) for donors or samples.
          required: true
          schema:
            type: string
      responses:
        "200":
          description: successful operation
          content:
            application/json:
              schema:
                type: object
                items:
                  $ref: "#/components/schemas/AccessLevel"
        "400":
          description: Invalid entity identifier or a system error
        "401":
          description: The user's token has expired
        "404":
          description: The identifier could not be found.
        "500":
          description: An unexpected error occurred.
      security:
      - JWTBearerAuth: []
  "/entities/ancestors/{identifier}":
    get:
      tags:
        - entity
      summary: Get the ancestor list for an Entity.  The ancestors are the nodes connected "upstream" from the current node.  This list traverses all the levels in the graph.
      operationId: getEntityAncestors
      parameters:
        - name: identifier
          in: path
          description: The unique identifier of entity.  This identifier can be a UUID, Display DOI (HBM365.KSBD.575) or DOI (365KSBD575).  This can also be the HuBMAP identifier (TEST0004, TEST0004-LK) for donors or samples.
          required: true
          schema:
            type: string
      responses:
        "200":
          description: successful operation
          content:
            application/json:
              schema:
                type: array
                items:
<<<<<<< HEAD
                  $ref: "#/components/schemas/Entity"
=======
                  $ref: "#/components/schemas/EntityNode"
>>>>>>> f8508784
        "400":
          description: Invalid entity identifier or a system error
        "401":
          description: The user's token has expired
        "404":
          description: The identifier could not be found.
      security:
      - JWTBearerAuth: []
  "/entities/descendants/{identifier}":
    get:
      tags:
        - entity
      summary: Get the descendant list for an Entity.  The descendants are the nodes "downstream" from the current node.  This list traverses all the levels in the graph.
      operationId: getEntityDescendants
      parameters:
        - name: identifier
          in: path
          description: The unique identifier of entity.  This identifier can be a UUID, Display DOI (HBM365.KSBD.575) or DOI (365KSBD575).  This can also be the HuBMAP identifier (TEST0004, TEST0004-LK) for donors or samples.
          required: true
          schema:
            type: string
      responses:
        "200":
          description: successful operation
          content:
            application/json:
              schema:
                type: array
                items:
<<<<<<< HEAD
                  $ref: "#/components/schemas/Entity"
=======
                  $ref: "#/components/schemas/EntityNode"
>>>>>>> f8508784
        "400":
          description: Invalid entity identifier or a system error
        "401":
          description: The user's token has expired
        "404":
          description: The identifier could not be found.
      security:
      - JWTBearerAuth: []
  "/entities/parents/{identifier}":
    get:
      tags:
        - entity
      summary: Get the immediate parent list for an Entity.  The parents are the nodes connected one level "upstream" from the current node.  This list only goes to the next higher level in the graph.
      operationId: getEntityParents
      parameters:
        - name: identifier
          in: path
          description: The unique identifier of entity.  This identifier can be a UUID, Display DOI (HBM365.KSBD.575) or DOI (365KSBD575).  This can also be the HuBMAP identifier (TEST0004, TEST0004-LK) for donors or samples.
          required: true
          schema:
            type: string
      responses:
        "200":
          description: successful operation
          content:
            application/json:
              schema:
                type: array
                items:
<<<<<<< HEAD
                  $ref: "#/components/schemas/Entity"
        "400":
          description: Invalid entity identifier or a system error
        "401":
          description: The user's token has expired
        "404":
          description: The identifier could not be found.
      security:
      - JWTBearerAuth: []
  "/entities/children/{identifier}":
    get:
      tags:
        - entity
      summary: Get the list of children directly connected to an Entity.  The children are the nodes one level below the current node.  This list only returns the items one level below in the graph.
      operationId: getEntityChildren
      parameters:
        - name: identifier
          in: path
          description: The unique identifier of entity.  This identifier can be a UUID, Display DOI (HBM365.KSBD.575) or DOI (365KSBD575).  This can also be the HuBMAP identifier (TEST0004, TEST0004-LK) for donors or samples.
          required: true
          schema:
            type: string
      responses:
        "200":
          description: successful operation
          content:
            application/json:
              schema:
                type: array
                items:
                  $ref: "#/components/schemas/Entity"
=======
                  $ref: "#/components/schemas/EntityNode"
>>>>>>> f8508784
        "400":
          description: Invalid entity identifier or a system error
        "401":
          description: The user's token has expired
        "404":
          description: The identifier could not be found.
      security:
      - JWTBearerAuth: []
<<<<<<< HEAD
=======
  "/entities/children/{identifier}":
    get:
      tags:
        - entity
      summary: Get the list of children directly connected to an Entity.  The children are the nodes one level below the current node.  This list only returns the items one level below in the graph.
      operationId: getEntityChildren
      parameters:
        - name: identifier
          in: path
          description: The unique identifier of entity.  This identifier can be a UUID, Display DOI (HBM365.KSBD.575) or DOI (365KSBD575).  This can also be the HuBMAP identifier (TEST0004, TEST0004-LK) for donors or samples.
          required: true
          schema:
            type: string
      responses:
        "200":
          description: successful operation
          content:
            application/json:
              schema:
                type: array
                items:
                  $ref: "#/components/schemas/EntityNode"
        "400":
          description: Invalid entity identifier or a system error
        "401":
          description: The user's token has expired
        "404":
          description: The identifier could not be found.
      security:
      - JWTBearerAuth: []
>>>>>>> f8508784
  "/entities/{identifier}/provenance":
    get:
      tags:
        - entity
      summary: Get Provenance Data for Entity.  This returns a PROV JSON compliant representation of the entity's provenance. Refer to this document for more information regarding [PROV JSON format](https://www.w3.org/Submission/2013/SUBM-prov-json-20130424/)
      operationId: getEntityProvenance
      parameters:
        - name: identifier
          in: path
          description: The unique identifier of entity.  This identifier can be a UUID, Display DOI (HBM365.KSBD.575) or DOI (365KSBD575).  This can also be the HuBMAP identifier (TEST0004, TEST0004-LK) for donors or samples.  
          required: true
          schema:
            type: string
      responses:
        "200":
          description: successful operation
          content:
            application/json:
              schema:
                type: object

        "400":
          description: Invalid entity identifier or a system error
        "401":
          description: The user's token has expired
      security:
      - JWTBearerAuth: []
<<<<<<< HEAD
  "/collections":
    get:
      tags:
        - collection
      summary: Returns a list of Collections which include the basic Collection information and the uuids of all connected datasets.  If the component argument is omitted all Collections are returned.  For this call, the JWT is optional. If a valid token is provided with group membership in the HuBMAP-Read group any collection matching the id will be returned.  Otherwise if no token is provided or a valid token with no HuBMAP-Read group membership then only a public collection will be returned.  Public collections are defined as being published via a DOI (collection.doi_registered == true) and at least one of the connected datasets is public (dataset.metadata.data_access_level == 'public'). For public collections only connected datasets that are public are returned with it.
      operationId: getCollections
      parameters:
        - name: component
          in: query
          description: A prefix corresponding to the various components within the HuBMAP Consortium.  The values are as follows
            <table>
            <tr><th>COMP CODES</th><th>Component Name</th></tr>
            <tr><td>UFL</td><td>University of Florida TMC</td></tr>
            <tr><td>CALT</td><td>California Institute of Technology TMC</td></tr>
            <tr><td>VAN</td><td>Vanderbilt TMC</td></tr>
            <tr><td>STAN</td><td>Stanford TMC</td></tr>
            <tr><td>UCSD</td><td>University of California San Diego TMC</td></tr>
            <tr><td>RTIBD</td><td>Broad Institute RTI</td></tr>
            <tr><td>RTIGE</td><td>General Electric RTI</td></tr>
            <tr><td>RTINW</td><td>Northwestern RTI</td></tr>
            <tr><td>RTIST</td><td>Stanford RTI</td></tr>
            <tr><td>TTDCT</td><td>Cal Tech TTD</td></tr>
            <tr><td>TTDHV</td><td>Harvard TTD</td></tr>
            <tr><td>TTDPD</td><td>Purdue TTD</td></tr>
            <tr><td>TTDST</td><td>Stanford TTD</td></tr>
            <tr><td>TEST</td><td>IEC Testing Group</td></tr>
            </table>
          required: false
          schema:
            type: string
      responses:
        "200":
          description: successful operation
          content:
            application/json:
              schema:
                type: array
                items:
                  $ref: "#/components/schemas/Collection"
        "400":
          description: Invalid entity identifier or a system error
        "401":
          description: The user's token has expired
      security:
      - JWTBearerAuth: []
  "/collections/{identifier}":
    get:
      tags:
        - collection
      summary: Returns the information of the Collection specified by the uuid with all connected datasets.  For this call, the JWT is optional. If a valid token is provided with group membership in the HuBMAP-Read group any collection matching the id will be returned.  Otherwise if no token is provided or a valid token with no HuBMAP-Read group membership then only a public collection will be returned.  Public collections are defined as being published via a DOI (collection.doi_registered == true) and at least one of the connected datasets is public (dataset.metadata.data_access_level == 'public'). For public collections only connected datasets that are public are returned with it.
      operationId: getCollectionByIdentifier
      parameters:
        - name: identifier
          in: path
          description: The unique identifier of collection.  This identifier can be a UUID or a Display DOI (HBM365.KSBD.575).    
          required: true
          schema:
            type: string
      responses:
        "200":
          description: successful operation
          content:
            application/json:
              schema:
                $ref: "#/components/schemas/Collection"
        "400":
          description: Invalid entity identifier or a system error
        "401":
          description: The user's token has expired
      security:
      - JWTBearerAuth: []
=======
>>>>>>> f8508784
servers:
  - url: "https://entity.api.hubmapconsortium.org"
components:
  securitySchemes:
    globus_auth:
      type: oauth2
      flows:
        implicit:
          authorizationUrl: "https://auth.globus.org/v2/oauth2/authorize"
          scopes:
            "write:entities": modify entities
            "read:entities": read entities
    JWTBearerAuth:
      bearerFormat: JWT
      scheme: bearer
      type: http
  schemas:
    AccessLevel:
      description: 'The valid data access levels for an entity.'
      example: consortium, protected, public
      type: string
    EntityType:
      description: 'A list of the types of entities.'
      example: Lab, Sample, Donor, Dataset
      type: string
    Entity:
      description: 'The information for a single entity.  This will vary a bit given the entity type'
      type: object
      required:
        - uuid
        - doi
        - display_doi
        - entitytype
      properties:
        uuid:
          type: string
          example: b2a0b756658d295bb6b2500db707ae85
        doi:
          type: string
          example: 434SQQX764
        display_doi:
          type: string
          example: HBM434.SQQX.764
        entitytype:
          type: string
          example: Donor, Sample, Dataset
    Collection:
      description: 'A group of datasets connected by some common data (i.e. the same samples, the same donor, etc.).'
      type: object
      required:
        - uuid
        - doi
        - display_doi
        - entitytype
      properties:
        uuid:
          type: string
          example: b2a0b756658d295bb6b2500db707ae85
        doi:
          type: string
          example: 434SQQX764
        display_doi:
          type: string
          example: HBM434.SQQX.764
        entitytype:
          type: string
          example: Collection
        items:
          type: array
          description: 'An array of dataset objects'
          items:
            $ref: "#/components/schemas/Entity"<|MERGE_RESOLUTION|>--- conflicted
+++ resolved
@@ -39,11 +39,7 @@
               schema:
                 type: array
                 items:
-<<<<<<< HEAD
                   $ref: "#/components/schemas/Entity"
-=======
-                  $ref: "#/components/schemas/EntityNode"
->>>>>>> f8508784
         "400":
           description: Invalid type code or a system error
         "401":
@@ -80,11 +76,7 @@
     "doi": "758JRSC348", "<other params>": "<other values>" } 
                     type: object
                     items:
-<<<<<<< HEAD
                       $ref: "#/components/schemas/Entity"
-=======
-                      $ref: "#/components/schemas/EntityNode"
->>>>>>> f8508784
         "400":
           description: Invalid entity identifier or a system error
         "401":
@@ -121,11 +113,7 @@
     "doi": "758JRSC348", "<other params>": "<other values>" } 
                     type: object
                     items:
-<<<<<<< HEAD
                       $ref: "#/components/schemas/Entity"
-=======
-                      $ref: "#/components/schemas/EntityNode"
->>>>>>> f8508784
         "400":
           description: Invalid entity identifier or a system error
         "401":
@@ -243,17 +231,15 @@
               schema:
                 type: array
                 items:
-<<<<<<< HEAD
                   $ref: "#/components/schemas/Entity"
-=======
-                  $ref: "#/components/schemas/EntityNode"
->>>>>>> f8508784
-        "400":
-          description: Invalid entity identifier or a system error
-        "401":
-          description: The user's token has expired
-        "404":
-          description: The identifier could not be found.
+        "400":
+          description: Invalid entity identifier or a system error
+        "401":
+          description: The user's token has expired
+        "404":
+          description: The identifier could not be found.
+        "500":
+          description: An unexpected error occurred.
       security:
       - JWTBearerAuth: []
   "/entities/descendants/{identifier}":
@@ -277,11 +263,7 @@
               schema:
                 type: array
                 items:
-<<<<<<< HEAD
                   $ref: "#/components/schemas/Entity"
-=======
-                  $ref: "#/components/schemas/EntityNode"
->>>>>>> f8508784
         "400":
           description: Invalid entity identifier or a system error
         "401":
@@ -311,7 +293,6 @@
               schema:
                 type: array
                 items:
-<<<<<<< HEAD
                   $ref: "#/components/schemas/Entity"
         "400":
           description: Invalid entity identifier or a system error
@@ -343,50 +324,14 @@
                 type: array
                 items:
                   $ref: "#/components/schemas/Entity"
-=======
-                  $ref: "#/components/schemas/EntityNode"
->>>>>>> f8508784
-        "400":
-          description: Invalid entity identifier or a system error
-        "401":
-          description: The user's token has expired
-        "404":
-          description: The identifier could not be found.
-      security:
-      - JWTBearerAuth: []
-<<<<<<< HEAD
-=======
-  "/entities/children/{identifier}":
-    get:
-      tags:
-        - entity
-      summary: Get the list of children directly connected to an Entity.  The children are the nodes one level below the current node.  This list only returns the items one level below in the graph.
-      operationId: getEntityChildren
-      parameters:
-        - name: identifier
-          in: path
-          description: The unique identifier of entity.  This identifier can be a UUID, Display DOI (HBM365.KSBD.575) or DOI (365KSBD575).  This can also be the HuBMAP identifier (TEST0004, TEST0004-LK) for donors or samples.
-          required: true
-          schema:
-            type: string
-      responses:
-        "200":
-          description: successful operation
-          content:
-            application/json:
-              schema:
-                type: array
-                items:
-                  $ref: "#/components/schemas/EntityNode"
-        "400":
-          description: Invalid entity identifier or a system error
-        "401":
-          description: The user's token has expired
-        "404":
-          description: The identifier could not be found.
-      security:
-      - JWTBearerAuth: []
->>>>>>> f8508784
+        "400":
+          description: Invalid entity identifier or a system error
+        "401":
+          description: The user's token has expired
+        "404":
+          description: The identifier could not be found.
+      security:
+      - JWTBearerAuth: []
   "/entities/{identifier}/provenance":
     get:
       tags:
@@ -414,7 +359,6 @@
           description: The user's token has expired
       security:
       - JWTBearerAuth: []
-<<<<<<< HEAD
   "/collections":
     get:
       tags:
@@ -486,8 +430,6 @@
           description: The user's token has expired
       security:
       - JWTBearerAuth: []
-=======
->>>>>>> f8508784
 servers:
   - url: "https://entity.api.hubmapconsortium.org"
 components:
