--- conflicted
+++ resolved
@@ -1233,13 +1233,10 @@
         omap_doi:
           type: string
           description: 'A DOI pointing to an Organ Mapping Antibody Panel relevant to this publication'
-<<<<<<< HEAD
-=======
         associated_collection_uuid:
           type: string
           writeOnly: true
           description: "The uuid of the associated collection for a given publication."
->>>>>>> 42d07ee3
         associated_collection:
           type: object
           description: 'The associated collection for a given publication'
