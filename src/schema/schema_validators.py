--- conflicted
+++ resolved
@@ -565,51 +565,4 @@
     # Use lowercase for comparing the application header value against the yaml
     if app_header.lower() not in applications_allowed:
         msg = f"Unable to proceed due to invalid {SchemaConstants.HUBMAP_APP_HEADER} header value: {app_header}"
-        raise schema_errors.InvalidApplicationHeaderException(msg)
-<<<<<<< HEAD
-
-
-"""
-Get the complete list of defined tissue types
-
-Returns
--------
-list: The list of defined tissue types
-"""
-def _get_tissue_types():
-    yaml_file_url = SchemaConstants.TISSUE_TYPES_YAML
-
-    # Use Memcached to improve performance
-    response = schema_manager.make_request_get(yaml_file_url)
-    
-    if response.status_code == 200:
-        yaml_file = response.text
-
-        try:
-            tissue_types_dict = yaml.safe_load(response.text)
-
-            # We don't need the description here, just a list of tissue types
-            # Note: dict.keys() returns a dict, need to typecast to list
-            tissue_types_list = list(tissue_types_dict.keys())
-
-            # Add the 'other'
-            tissue_types_list.append('other')
-            
-            return tissue_types_list
-        except yaml.YAMLError as e:
-            raise yaml.YAMLError(e)
-    else:
-        msg = f"Unable to fetch the: {yaml_file_url}"
-        # Log the full stack trace, prepend a line with our message
-        logger.exception(msg)
-
-        logger.debug("======_get_tissue_types() status code======")
-        logger.debug(response.status_code)
-
-        logger.debug("======_get_tissue_types() response text======")
-        logger.debug(response.text)
-
-        # Also bubble up the error message
-        raise requests.exceptions.RequestException(response.text)
-=======
->>>>>>> ebfecad4
+        raise schema_errors.InvalidApplicationHeaderException(msg)