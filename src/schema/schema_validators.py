--- conflicted
+++ resolved
@@ -925,22 +925,6 @@
     entity_type = existing_entity_dict['entity_type']
     if entity_type in ['Publication','Dataset']:
         if 'status' in existing_entity_dict and existing_entity_dict['status'] == 'Published':
-<<<<<<< HEAD
-            raise schema_errors.LockedEntityUpdateException(f"{entity_type} cannot be modified, due to"
-                                                            f" status={existing_entity_dict['status']}.")
-    elif entity_type in ['Donor','Sample']:
-        if 'data_access_level' in existing_entity_dict and existing_entity_dict['data_access_level'] == 'public':
-            raise schema_errors.LockedEntityUpdateException(f"{entity_type} cannot be modified, due to"
-                                                            f" data_access_level={existing_entity_dict['data_access_level']}.")
-    elif entity_type in ['Collection','Epicollection']:
-        if 'doi_url' in existing_entity_dict and existing_entity_dict['doi_url']:
-            raise schema_errors.LockedEntityUpdateException(f"{entity_type} cannot be modified, due to"
-                                                            f" doi_url={existing_entity_dict['doi_url']}.")
-        # Probably never get here, since doi_url and registered_doi must be set as a pair.
-        if 'registered_doi' in existing_entity_dict and existing_entity_dict['registered_doi']:
-            raise schema_errors.LockedEntityUpdateException(f"{entity_type} cannot be modified, due to"
-                                                            f" registered_doi={existing_entity_dict['registered_doi']}.")
-=======
             raise schema_errors.LockedEntityUpdateException(f"Permission denied to change a published/public {entity_type}.")
     elif entity_type in ['Donor','Sample']:
         if 'data_access_level' in existing_entity_dict and existing_entity_dict['data_access_level'] == 'public':
@@ -951,7 +935,6 @@
         # Probably never get here, since doi_url and registered_doi must be set as a pair.
         if 'registered_doi' in existing_entity_dict and existing_entity_dict['registered_doi']:
             raise schema_errors.LockedEntityUpdateException(f"Permission denied to change a published/public {entity_type}.")
->>>>>>> 6d4dc484
     else:
         entity_uuid = existing_entity_dict['uuid']
         raise schema_errors.LockedEntityUpdateException(f'Unable to check if {entity_type} for {entity_uuid} is locked!')