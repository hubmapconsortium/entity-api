--- conflicted
+++ resolved
@@ -1043,10 +1043,7 @@
             if data['grouping_concept_preferred_term'].lower() == 'age':
                 # The actual value of age stored in 'data_value' instead of 'preferred_term'
                 donor_grouping_concepts_dict['age'] = data['data_value']
-<<<<<<< HEAD
-=======
                 donor_grouping_concepts_dict['age_units'] = data['units'][0:-1].lower()
->>>>>>> b96993c0
             elif data['grouping_concept_preferred_term'].lower() == 'race':
                 donor_grouping_concepts_dict['race'] = data['preferred_term'].lower()
             elif data['grouping_concept_preferred_term'].lower() == 'sex':
@@ -1072,15 +1069,6 @@
 -------
 str: A consistent string phrase appropriate for the Donor's metadata
 """
-<<<<<<< HEAD
-def _get_age_race_sex_phase(age:str=None, race:str=None, sex:str=None)->str:
-    if age is None and race is not None and sex is not None:
-        return f"{race} {sex} of unknown age"
-    elif race is None and age is not None and sex is not None:
-        return f"{age}-year-old {sex} of unknown race"
-    elif sex is None and age is not None and race is not None:
-        return f"{age}-year-old {race} donor of unknown sex"
-=======
 def _get_age_age_units_race_sex_phrase(age:str=None, age_units:str='units', race:str=None, sex:str=None)->str:
     if age is None and race is not None and sex is not None:
         return f"{race} {sex} of unknown age"
@@ -1088,25 +1076,16 @@
         return f"{age} {age_units}-old {sex} of unknown race"
     elif sex is None and age is not None and race is not None:
         return f"{age} {age_units}-old {race} donor of unknown sex"
->>>>>>> b96993c0
     elif age is None and race is None and sex is not None:
         return f"{sex} donor of unknown age and race"
     elif age is None and sex is None and race is not None:
         return f"{race} donor of unknown age and sex"
     elif race is None and sex is None and age is not None:
-<<<<<<< HEAD
-        return f"{age}-year-old donor of unknown race and sex"
-    elif age is None and race is None and sex is None:
-        return "donor of unknown age, race and sex"
-    else:
-        return f"{age}-year-old {race} {sex}"
-=======
         return f"{age} {age_units}-old donor of unknown race and sex"
     elif age is None and race is None and sex is None:
         return "donor of unknown age, race and sex"
     else:
         return f"{age} {age_units}-old {race} {sex}"
->>>>>>> b96993c0
 
 """
 Trigger event method of auto generating the dataset title
@@ -1200,13 +1179,6 @@
                 donor_data = _get_attributes_from_donor_metadata(neo4j_donor_metadata=donor_metadata
                                                                  , attribute_key_list=['age', 'race', 'sex'])
                 age = donor_data['age'] if donor_data and 'age' in donor_data else None
-<<<<<<< HEAD
-                race = donor_data['race'] if donor_data and 'race' in donor_data else None
-                sex = donor_data['sex'] if donor_data and 'sex' in donor_data else None
-                age_race_sex_info = _get_age_race_sex_phase(age=age
-                                                            , race=race
-                                                            , sex=sex)
-=======
                 age_units = donor_data['age_units'] if donor_data and 'age_units' in donor_data else None
                 race = donor_data['race'] if donor_data and 'race' in donor_data else None
                 sex = donor_data['sex'] if donor_data and 'sex' in donor_data else None
@@ -1214,7 +1186,6 @@
                                                                         , age_units=age_units
                                                                         , race=race
                                                                         , sex=sex)
->>>>>>> b96993c0
                 if age_race_sex_info in donors_grouping_concepts_dict:
                     donors_grouping_concepts_dict[age_race_sex_info] += 1
                 else:
@@ -1249,13 +1220,6 @@
                                                                 , attribute_key_list=['age','race','sex'])
 
             age = donor_data['age'] if donor_data and 'age' in donor_data else None
-<<<<<<< HEAD
-            race = donor_data['race'] if donor_data and 'race' in donor_data  else None
-            sex = donor_data['sex'] if donor_data and 'sex' in donor_data  else None
-            age_race_sex_info = _get_age_race_sex_phase(age=age
-                                                        , race=race
-                                                        , sex=sex)
-=======
             age_units = donor_data['age_units'] if donor_data and 'age_units' in donor_data else None
             race = donor_data['race'] if donor_data and 'race' in donor_data  else None
             sex = donor_data['sex'] if donor_data and 'sex' in donor_data  else None
@@ -1263,7 +1227,6 @@
                                                                     , age_units=age_units
                                                                     , race=race
                                                                     , sex=sex)
->>>>>>> b96993c0
             donor_organ_association_phrase += f"{organ_desc.lower()} of {age_race_sex_info}{ITEM_SEPARATOR_SIP}"
 
         donor_organ_association_phrase = _make_phrase_from_separator_delineated_str(donor_organ_association_phrase
