from flask import Flask, g, jsonify, abort, request, Response, redirect
from neo4j.exceptions import TransactionError
import os
import re
import json
import requests
import urllib
# Don't confuse urllib (Python natice library) with urllib3 (3rd-party library, requests also uses urllib3)
from requests.packages.urllib3.exceptions import InsecureRequestWarning
from pathlib import Path
import logging

# Local modules
import app_neo4j_queries
import provenance
from file_upload_helper import UploadFileHelper
from schema import schema_manager
from schema import schema_errors

# HuBMAP commons
from hubmap_commons import string_helper
from hubmap_commons import file_helper as hm_file_helper
from hubmap_commons import neo4j_driver
from hubmap_commons import globus_groups
from hubmap_commons.hm_auth import AuthHelper
from hubmap_commons.exceptions import HTTPException


# Set logging fromat and level (default is warning)
# All the API logging is forwarded to the uWSGI server and gets written into the log file `uwsgo-entity-api.log`
# Log rotation is handled via logrotate on the host system with a configuration file
# Do NOT handle log file and rotation via the Python logging to avoid issues with multi-worker processes
logging.basicConfig(format='[%(asctime)s] %(levelname)s in %(module)s: %(message)s', level=logging.DEBUG, datefmt='%Y-%m-%d %H:%M:%S')
logger = logging.getLogger(__name__)

# Specify the absolute path of the instance folder and use the config file relative to the instance path
app = Flask(__name__, instance_path=os.path.join(os.path.abspath(os.path.dirname(__file__)), 'instance'), instance_relative_config=True)
app.config.from_pyfile('app.cfg')

# Remove trailing slash / from URL base to avoid "//" caused by config with trailing slash
app.config['UUID_API_URL'] = app.config['UUID_API_URL'].strip('/')
app.config['SEARCH_API_URL'] = app.config['SEARCH_API_URL'].strip('/')

# Suppress InsecureRequestWarning warning when requesting status on https with ssl cert verify disabled
requests.packages.urllib3.disable_warnings(category = InsecureRequestWarning)


####################################################################################################
## Register error handlers
####################################################################################################

# Error handler for 400 Bad Request with custom error message
@app.errorhandler(400)
def http_bad_request(e):
    return jsonify(error=str(e)), 400

# Error handler for 401 Unauthorized with custom error message
@app.errorhandler(401)
def http_unauthorized(e):
    return jsonify(error=str(e)), 401

# Error handler for 403 Forbidden with custom error message
@app.errorhandler(403)
def http_forbidden(e):
    return jsonify(error=str(e)), 403

# Error handler for 404 Not Found with custom error message
@app.errorhandler(404)
def http_not_found(e):
    return jsonify(error=str(e)), 404

# Error handler for 500 Internal Server Error with custom error message
@app.errorhandler(500)
def http_internal_server_error(e):
    return jsonify(error=str(e)), 500


####################################################################################################
## AuthHelper initialization
####################################################################################################

# Initialize AuthHelper (AuthHelper from HuBMAP commons package)
# auth_helper_instance will be used to get the globus user info and 
# the secret token for making calls to other APIs
if AuthHelper.isInitialized() == False:
<<<<<<< HEAD
    auth_helper_instance = AuthHelper.create(app.config['APP_CLIENT_ID'], app.config['APP_CLIENT_SECRET'])
=======
    auth_helper_instance = AuthHelper.create(app.config['APP_CLIENT_ID'], 
                                             app.config['APP_CLIENT_SECRET'])
>>>>>>> d72be296
else:
    auth_helper_instance = AuthHelper.instance()


####################################################################################################
## Neo4j connection initialization
####################################################################################################

# The neo4j_driver (from commons package) is a singleton module
# This neo4j_driver_instance will be used for application-specifc neo4j queries
neo4j_driver_instance = neo4j_driver.instance(app.config['NEO4J_URI'], 
                                              app.config['NEO4J_USERNAME'], 
                                              app.config['NEO4J_PASSWORD'])

"""
Close the current neo4j connection at the end of every request
"""
@app.teardown_appcontext
def close_neo4j_driver(error):
    if hasattr(g, 'neo4j_driver_instance'):
        # Close the driver instance
        neo4j_driver.close()
        # Also remove neo4j_driver_instance from Flask's application context
        g.neo4j_driver_instance = None


####################################################################################################
## File upload initialization
####################################################################################################

try:
<<<<<<< HEAD
    file_upload_helper_instance = UploadFileHelper(app.config['FILE_UPLOAD_TEMP_DIR'], app.config['FILE_UPLOAD_DIR'], app.config['UUID_API_URL'])
=======
    file_upload_helper_instance = UploadFileHelper(app.config['FILE_UPLOAD_TEMP_DIR'], 
                                                   app.config['FILE_UPLOAD_DIR'],
                                                   app.config['UUID_API_URL'])
>>>>>>> d72be296

    logger.info("Initialized UploadFileHelper successfully :)")

    file_upload_helper_instance.clean_temp_dir()
# Use a broad catch-all here
except Exception:
    msg = "Failed to initialize the UploadFileHelper"
    # Log the full stack trace, prepend a line with our message
    logger.exception(msg)
    # Terminate and let the users know


####################################################################################################
## Schema initialization
####################################################################################################

try:
    # Pass in the neo4j connection (uri, username, password) parameters in addition to the schema yaml
    # Because some of the schema trigger methods may issue queries to the neo4j.
    schema_manager.initialize(app.config['SCHEMA_YAML_FILE'], 
                              app.config['UUID_API_URL'],
                              # Pass in auth_helper_instance, neo4j_driver instance, and file_upload_helper instance
                              auth_helper_instance,
                              neo4j_driver_instance,
                              file_upload_helper_instance)

    logger.info("Initialized schema_manager successfully :)")
# Use a broad catch-all here
except Exception:
    msg = "Failed to initialize the schema_manager module"
    # Log the full stack trace, prepend a line with our message
    logger.exception(msg)
    # Terminate and let the users know


####################################################################################################
## API Endpoints
####################################################################################################

"""
The default route

Returns
-------
str
    A welcome message
"""
@app.route('/', methods = ['GET'])
def index():
    return "Hello! This is HuBMAP Entity API service :)"

"""
Show status of neo4j connection with the current VERSION and BUILD

Returns
-------
json
    A json containing the status details
"""
@app.route('/status', methods = ['GET'])
def get_status():
    status_data = {
        # Use strip() to remove leading and trailing spaces, newlines, and tabs
        'version': (Path(__file__).absolute().parent.parent / 'VERSION').read_text().strip(),
        'build': (Path(__file__).absolute().parent.parent / 'BUILD').read_text().strip(),
        'neo4j_connection': False
    }
    
    # Don't use try/except here
    is_connected = app_neo4j_queries.check_connection(neo4j_driver_instance)
    
    if is_connected:
        status_data['neo4j_connection'] = True

    return jsonify(status_data)


"""
Retrive the properties of a given entity by id
Result filtering is supported based on query string
For example: /entities/<id>?property=data_access_level

Parameters
----------
id : str
    The HuBMAP ID (e.g. HBM123.ABCD.456) or UUID of target entity 

Returns
-------
json
    All the properties or filtered property of the target entity
"""
@app.route('/entities/<id>', methods = ['GET'])
def get_entity_by_id(id):
    # Get user token from Authorization header
    # getAuthorizationTokens() also handles MAuthorization header but we are not using that here
    user_token = auth_helper_instance.getAuthorizationTokens(request.headers) 

    # Query target entity against uuid-api and neo4j and return as a dict if exists
    entity_dict = query_target_entity(id, user_token)

    # Handle Collection retrieval using a different endpoint 
    if entity_dict['entity_type'] == 'Collection':
        bad_request_error("Please use another API endpoint `/collections/<id>` to query a collection")

    # We'll need to return all the properties including those 
    # generated by `on_read_trigger` to have a complete result
    complete_dict = schema_manager.get_complete_entity_result(user_token, entity_dict)

    # Will also filter the result based on schema
    final_result = schema_manager.normalize_entity_result_for_response(complete_dict)

    # Result filtering based on query string
    result_filtering_accepted_property_keys = ['data_access_level']
    separator = ', '
    if bool(request.args):
        property_key = request.args.get('property')

        if property_key is not None:
            # Validate the target property
            if property_key not in result_filtering_accepted_property_keys:
                bad_request_error(f"Only the following property keys are supported in the query string: {separator.join(result_filtering_accepted_property_keys)}")
            
            # Only return the property value
            property_value = final_entity_dict[property_key]

            # Final result
            final_result = property_value
        else:
            bad_request_error("The specified query string is not supported. Use '?property=<key>' to filter the result")

    # Response with the final result
    return jsonify(final_result)


"""
Retrive the full tree above the referenced entity and build the provenance document

This endpoint is marked as public in Gateway
But we need to enforce the access control here

Parameters
----------
id : str
    The HuBMAP ID (e.g. HBM123.ABCD.456) or UUID of target entity 

Returns
-------
json
    All the provenance details associated with this entity
"""
@app.route('/entities/<id>/provenance', methods = ['GET'])
def get_entity_provenance(id):
    # Get user token from Authorization header
    # getAuthorizationTokens() also handles MAuthorization header but we are not using that here
    user_token = auth_helper_instance.getAuthorizationTokens(request.headers)

    # Query target entity against uuid-api and neo4j and return as a dict if exists
    entity_dict = query_target_entity(id, user_token)
    uuid = entity_dict['uuid']
    normalized_entity_type = entity_dict['entity_type']
    entity_data_access_level = entity_dict['data_access_level']

    # For now, don't use the constants from commons
    # All lowercase for easy comparision
    ACCESS_LEVEL_PUBLIC = 'public'
    ACCESS_LEVEL_CONSORTIUM = 'consortium'
    ACCESS_LEVEL_PROTECTED = 'protected'

    # Get user data_access_level based on token
    try:
        # The user_info contains HIGHEST access level of the user based on the token
        # This call raises an HTTPException with a 401 if any auth issues encountered
        user_info = auth_helper_instance.getUserDataAccessLevel(request)
    # If returns HTTPException with a 401, invalid header format or expired/invalid token
    except HTTPException:
        unauthorized_error("Invalid token")

    user_data_access_level = user_info['data_access_level'].lower()

    logger.debug(f"user_data_access_level: {user_data_access_level}")
    
    # The `data_access_level` of Dataset can be 'public', consortium', or 'protected'
    # The `data_access_level` of Donor/Sample can only be either 'public' or 'consortium'
    if (((entity_data_access_level == ACCESS_LEVEL_CONSORTIUM) and (user_data_access_level == ACCESS_LEVEL_PUBLIC))
        or ((entity_data_access_level == ACCESS_LEVEL_PROTECTED) and (user_data_access_level != ACCESS_LEVEL_PROTECTED))):
        forbidden_error(f"Not authorized to retrieve provenance data for Entity of id: {id}")

    # A bit validation to prevent Lab or Collection being queried
    supported_entity_types = ['Donor', 'Sample', 'Dataset']
    separator = ', '
    if normalized_entity_type not in supported_entity_types:
        bad_request_error(f"Unable to get the provenance for this {normalized_entity_type}, the requested entity must be one of: {separator.join(supported_entity_types)}")

    # Get the `depth` from query string if present and it's used by neo4j query
    # to set the maximum number of hops in the traversal
    depth = None
    if 'depth' in request.args:
        depth = int(request.args.get('depth'))

    # Convert neo4j json to dict
    neo4j_result = app_neo4j_queries.get_provenance(neo4j_driver_instance, uuid, depth)
    raw_provenance_dict = dict(neo4j_result['json'])

    # Normalize the raw provenance nodes based on the yaml schema
    normalized_provenance_dict = {
        'relationships': raw_provenance_dict['relationships'],
        'nodes':[]
    }

    for node_dict in raw_provenance_dict['nodes']:
        # The schema yaml doesn't handle Lab nodes, just leave it as is
        if (node_dict['label'] == 'Entity') and (node_dict['entity_type'] != 'Lab'):
            # We'll need to return all the properties including those 
            # generated by `on_read_trigger` to have a complete result
            properties_to_skip = ['direct_ancestors', 'direct_ancestor']
            complete_entity_dict = schema_manager.get_complete_entity_result(user_token, node_dict, properties_to_skip)
            # Filter out properties not defined or not to be exposed in the schema yaml
            normalized_entity_dict = schema_manager.normalize_entity_result_for_response(complete_entity_dict)

            # Now the node to be used by provenance is all regulated by the schmea
            normalized_provenance_dict['nodes'].append(normalized_entity_dict)
        elif (node_dict['label'] == 'Activity'):
            # Normalize Activity nodes too
            normalized_activity_dict = schema_manager.normalize_activity_result_for_response(node_dict)
            normalized_provenance_dict['nodes'].append(normalized_activity_dict)
        else:
            # Skip Entity Lab nodes
            normalized_provenance_dict['nodes'].append(node_dict)

    provenance_json = provenance.get_provenance_history(normalized_provenance_dict)
    
    # Response with the provenance details
    return Response(response = provenance_json, mimetype = "application/json")

"""
Show all the supported entity types

Returns
-------
json
    A list of all the available entity types defined in the schema yaml
"""
@app.route('/entity-types', methods = ['GET'])
def get_entity_types():
    return jsonify(schema_manager.get_all_entity_types())

"""
Retrive all the entity nodes for a given entity type
Result filtering is supported based on query string
For example: /<entity_type>/entities?property=uuid

Parameters
----------
entity_type : str
    One of the normalized entity types: Dataset, Sample, Donor
    Will handle Collection via API endpoint `/collections`

Returns
-------
json
    All the entity nodes in a list of the target entity type
"""
@app.route('/<entity_type>/entities', methods = ['GET'])
def get_entities_by_type(entity_type):
    # Normalize user provided entity_type
    normalized_entity_type = schema_manager.normalize_entity_type(entity_type)

    # Validate the normalized_entity_type to ensure it's one of the accepted types
    try:
        schema_manager.validate_normalized_entity_type(normalized_entity_type)
    except schema_errors.InvalidNormalizedEntityTypeException as e:
        bad_request_error("Invalid entity type provided: " + entity_type)

    # Handle Collections retrieval using a different endpoint 
    if normalized_entity_type == 'Collection':
        bad_request_error("Please use another API endpoint `/collections` to query collections")

    # Result filtering based on query string
    if bool(request.args):
        property_key = request.args.get('property')

        if property_key is not None:
            result_filtering_accepted_property_keys = ['uuid']
            separator = ', '

            # Validate the target property
            if property_key not in result_filtering_accepted_property_keys:
                bad_request_error(f"Only the following property keys are supported in the query string: {separator.join(result_filtering_accepted_property_keys)}")
            
            # Only return a list of the filtered property value of each entity
            property_list = app_neo4j_queries.get_entities_by_type(neo4j_driver_instance, normalized_entity_type, property_key)

            # Final result
            final_result = property_list
        else:
            bad_request_error("The specified query string is not supported. Use '?property=<key>' to filter the result")
    # Return all the details if no property filtering
    else:
        # Get user token from Authorization header
        # getAuthorizationTokens() also handles MAuthorization header but we are not using that here
        user_token = auth_helper_instance.getAuthorizationTokens(request.headers)

        # Get back a list of entity dicts for the given entity type
        entities_list = app_neo4j_queries.get_entities_by_type(neo4j_driver_instance, normalized_entity_type)

        # Generate trigger data and merge into a big dict
        # and skip some of the properties that are time-consuming to generate via triggers
        # direct_ancestor for Sample, and direct_ancestors for Dataset
        properties_to_skip = ['direct_ancestors', 'direct_ancestor']
        complete_entities_list = schema_manager.get_complete_entities_list(user_token, entities_list, properties_to_skip)

        # Final result after normalization
        final_result = schema_manager.normalize_entities_list_for_response(complete_entities_list)

    # Response with the final result
    return jsonify(final_result)


"""
Retrive the collection detail by id

An optional Globus nexus token can be provided in a standard Authentication Bearer header. If a valid token
is provided with group membership in the HuBMAP-Read group any collection matching the id will be returned.
otherwise if no token is provided or a valid token with no HuBMAP-Read group membership then
only a public collection will be returned.  Public collections are defined as being published via a DOI 
(collection.has_doi == true) and at least one of the connected datasets is public
(dataset.data_access_level == 'public'). For public collections only connected datasets that are
public are returned with it.

Parameters
----------
id : str
    The HuBMAP ID (e.g. HBM123.ABCD.456) or UUID of target collection 

Returns
-------
json
    The collection detail with a list of connected datasets (only public datasets 
    if user doesn't have the right access permission)
"""
@app.route('/collections/<id>', methods = ['GET'])
def get_collection(id):
    # Get user token from Authorization header
    # getAuthorizationTokens() also handles MAuthorization header but we are not using that here
    user_token = auth_helper_instance.getAuthorizationTokens(request.headers) 

    # Query target entity against uuid-api and neo4j and return as a dict if exists
    collection_dict = query_target_entity(id, user_token)

    # A bit validation 
    if collection_dict['entity_type'] != 'Collection':
        bad_request_error("Target entity of the given id is not a collection")

    # Get user data_access_level based on token
    user_info = auth_helper_instance.getUserDataAccessLevel(request) 

    # If the user can only access public collections, modify the collection result
    # by only returning public datasets attached to this collection
    if user_info['data_access_level'] == 'public': 
        # When the requested collection is not public but the user can only access public data
        if ('has_doi' not in collection_dict) or (not collection_dict['has_doi']):
            bad_request_error("The reqeust collection is not public, please send a Globus token with the right access permission in the request.")

        # Only return the public datasets attached to this collection for Collection.datasets property
        complete_dict = get_complete_public_collection_dict(user_token, collection_dict)
    else:
        # We'll need to return all the properties including those 
        # generated by `on_read_trigger` to have a complete result
        complete_dict = schema_manager.get_complete_entity_result(user_token, collection_dict)

    # Will also filter the result based on schema
    normalized_complete_dict = schema_manager.normalize_entity_result_for_response(complete_dict)

    # Response with the final result
    return jsonify(normalized_complete_dict)


"""
Retrive all the collection nodes
Result filtering is supported based on query string
For example: /collections?property=uuid

An optional Globus nexus token can be provided in a standard Authentication Bearer header. If a valid token
is provided with group membership in the HuBMAP-Read group any collection matching the id will be returned.
otherwise if no token is provided or a valid token with no HuBMAP-Read group membership then
only a public collection will be returned.  Public collections are defined as being published via a DOI 
(collection.has_doi == true) and at least one of the connected datasets is public
(dataset.data_access_level == 'public'). For public collections only connected datasets that are
public are returned with it.

Returns
-------
json
    A list of all the collection dictionaries (only public collection with 
    attached public datasts if the user/token doesn't have the right access permission)
"""
@app.route('/collections', methods = ['GET'])
def get_collections():
    normalized_entity_type = 'Collection'

    # Get user data_access_level based on token
    user_info = auth_helper_instance.getUserDataAccessLevel(request) 

    # Result filtering based on query string
    if bool(request.args):
        property_key = request.args.get('property')

        if property_key is not None:
            result_filtering_accepted_property_keys = ['uuid']
            separator = ', '

            # Validate the target property
            if property_key not in result_filtering_accepted_property_keys:
                bad_request_error(f"Only the following property keys are supported in the query string: {separator.join(result_filtering_accepted_property_keys)}")
            
            if user_info['data_access_level'] == 'public':
                # Only return a list of the filtered property value of each public collection
                property_list = app_neo4j_queries.get_public_collections(neo4j_driver_instance, property_key)
            else:
                # Only return a list of the filtered property value of each entity
                property_list = app_neo4j_queries.get_entities_by_type(neo4j_driver_instance, normalized_entity_type, property_key)

            # Final result
            final_result = property_list
        else:
            bad_request_error("The specified query string is not supported. Use '?property=<key>' to filter the result")
    # Return all the details if no property filtering
    else: 
        # Get user token from Authorization header
        # getAuthorizationTokens() also handles MAuthorization header but we are not using that here
        user_token = auth_helper_instance.getAuthorizationTokens(request.headers)
        
        # If the user can only access public collections, modify the resultss
        # by only returning public datasets attached to each collection
        if user_info['data_access_level'] == 'public': 
            # Get back a list of public collections dicts
            collections_list = app_neo4j_queries.get_public_collections(neo4j_driver_instance)
            
            # Modify the Collection.datasets property for each collection dict 
            # to contain only public datasets
            for collection_dict in collections_list:
                # Only return the public datasets attached to this collection for Collection.datasets property
                collection_dict = get_complete_public_collection_dict(user_token, collection_dict)
        else:
            # Get back a list of all collections dicts
            collections_list = app_neo4j_queries.get_entities_by_type(neo4j_driver_instance, normalized_entity_type)

        # Generate trigger data and merge into a big dict
        # and skip some of the properties that are time-consuming to generate via triggers
        properties_to_skip = ['datasets']
        complete_collections_list = schema_manager.get_complete_entities_list(user_token, collections_list, properties_to_skip)

        # Final result after normalization
        final_result = schema_manager.normalize_entities_list_for_response(complete_collections_list)

    # Response with the final result
    return jsonify(final_result)


"""
Create an entity of the target type in neo4j

Parameters
----------
entity_type : str
    One of the target entity types (case-insensitive since will be normalized): Dataset, Collection, Sample, but NOT Donor or Collection

Returns
-------
json
    All the properties of the newly created entity
"""
@app.route('/entities/<entity_type>', methods = ['POST'])
def create_entity(entity_type):
    # Get user token from Authorization header
    # getAuthorizationTokens() also handles MAuthorization header but we are not using that here
    user_token = auth_helper_instance.getAuthorizationTokens(request.headers) 

    # Normalize user provided entity_type
    normalized_entity_type = schema_manager.normalize_entity_type(entity_type)

    # Validate the normalized_entity_type to make sure it's one of the accepted types
    try:
        schema_manager.validate_normalized_entity_type(normalized_entity_type)
    except schema_errors.InvalidNormalizedEntityTypeException as e:
        bad_request_error(f"Invalid entity type provided: {entity_type}")

    # Always expect a json body
    require_json(request)

    # Parse incoming json string into json data(python dict object)
    json_data_dict = request.get_json()

    # Validate request json against the yaml schema
    try:
        schema_manager.validate_json_data_against_schema(json_data_dict, normalized_entity_type)
    except schema_errors.SchemaValidationException as e:
        # No need to log the validation errors
        bad_request_error(str(e))

    # Sample and Dataset: additional validation, create entity, after_create_trigger
    # Collection and Donor: create entity
    if normalized_entity_type == 'Sample':
        # A bit more validation for new sample to be linked to existing source entity
        has_direct_ancestor_uuid = False
        if ('direct_ancestor_uuid' in json_data_dict) and json_data_dict['direct_ancestor_uuid']:
            has_direct_ancestor_uuid = True

            direct_ancestor_uuid = json_data_dict['direct_ancestor_uuid']
            # Check existence of the direct ancestor (either another Sample or Donor)
            direct_ancestor_dict = query_target_entity(direct_ancestor_uuid, user_token)

        # Generate 'before_create_triiger' data and create the entity details in Neo4j
        merged_dict = create_entity_details(request, normalized_entity_type, user_token, json_data_dict)

        # For new sample to be linked to existing direct ancestor
        if has_direct_ancestor_uuid:
            after_create(normalized_entity_type, user_token, merged_dict)
    elif normalized_entity_type == 'Dataset':    
        # A bit more validation if `direct_ancestor_uuids` provided
        has_direct_ancestor_uuids = False
        if ('direct_ancestor_uuids' in json_data_dict) and (json_data_dict['direct_ancestor_uuids']):
            has_direct_ancestor_uuids = True

            # Check existence of those direct ancestors
            for direct_ancestor_uuid in json_data_dict['direct_ancestor_uuids']:
                direct_ancestor_dict = query_target_entity(direct_ancestor_uuid, user_token)

        # Generate 'before_create_triiger' data and create the entity details in Neo4j
        merged_dict = create_entity_details(request, normalized_entity_type, user_token, json_data_dict)

        # Handle direct_ancestor_uuids via `after_create_trigger` methods 
        if has_direct_ancestor_uuids:
            after_create(normalized_entity_type, user_token, merged_dict)
    else:
        # Generate 'before_create_triiger' data and create the entity details in Neo4j
        merged_dict = create_entity_details(request, normalized_entity_type, user_token, json_data_dict)

    # We'll need to return all the properties including those 
    # generated by `on_read_trigger` to have a complete result
    complete_dict = schema_manager.get_complete_entity_result(user_token, merged_dict)

    # Will also filter the result based on schema
    normalized_complete_dict = schema_manager.normalize_entity_result_for_response(complete_dict)

    # How to handle reindex collection?
    # Also index the new entity node in elasticsearch via search-api
    reindex_entity(complete_dict['uuid'])

    return jsonify(normalized_complete_dict)


"""
Update the properties of a given entity, no Collection stuff

Parameters
----------
entity_type : str
    One of the normalized entity types: Dataset, Collection, Sample, Donor
id : str
    The HuBMAP ID (e.g. HBM123.ABCD.456) or UUID of target entity 

Returns
-------
json
    All the updated properties of the target entity
"""
@app.route('/entities/<id>', methods = ['PUT'])
def update_entity(id):
    # Get user token from Authorization header
    # getAuthorizationTokens() also handles MAuthorization header but we are not using that here
    user_token = auth_helper_instance.getAuthorizationTokens(request.headers)

    # Always expect a json body
    require_json(request)

    # Parse incoming json string into json data(python dict object)
    json_data_dict = request.get_json() 

    # Get target entity and return as a dict if exists
    entity_dict = query_target_entity(id, user_token)

    # Normalize user provided entity_type
    normalized_entity_type = schema_manager.normalize_entity_type(entity_dict['entity_type'])

    # Validate request json against the yaml schema
    # Pass in the entity_dict for missing required key check, this is different from creating new entity
    try:
        schema_manager.validate_json_data_against_schema(json_data_dict, normalized_entity_type, existing_entity_dict = entity_dict)
    except schema_errors.SchemaValidationException as e:
        # No need to log the validation errors
        bad_request_error(str(e))

    # Sample and Dataset: additional validation, update entity, after_update_trigger
    # Collection and Donor: update entity
    if normalized_entity_type == 'Sample':
        # A bit more validation for new sample to be linked to existing source entity
        has_direct_ancestor_uuid = False
        if ('direct_ancestor_uuid' in json_data_dict) and json_data_dict['direct_ancestor_uuid']:
            has_direct_ancestor_uuid = True

            direct_ancestor_uuid = json_data_dict['direct_ancestor_uuid']
            # Check existence of the source entity (either another Sample or Donor)
            direct_ancestor_dict = query_target_entity(direct_ancestor_uuid, user_token)

        # Generate 'before_update_triiger' data and update the entity details in Neo4j
        merged_updated_dict = update_entity_details(request, normalized_entity_type, user_token, json_data_dict, entity_dict)

        # For sample to be linked to existing direct ancestor
        if has_direct_ancestor_uuid:
            after_update(normalized_entity_type, user_token, merged_updated_dict)
    elif normalized_entity_type == 'Dataset':    
        # A bit more validation if `direct_ancestor_uuids` provided
        has_direct_ancestor_uuids = False
        if ('direct_ancestor_uuids' in json_data_dict) and (json_data_dict['direct_ancestor_uuids']):
            has_direct_ancestor_uuids = True

            # Check existence of those source entities
            for direct_ancestor_uuid in json_data_dict['direct_ancestor_uuids']:
                direct_ancestor_dict = query_target_entity(direct_ancestor_uuid, user_token)
        
        # Generate 'before_update_trigger' data and update the entity details in Neo4j
        merged_updated_dict = update_entity_details(request, normalized_entity_type, user_token, json_data_dict, entity_dict)

        # Handle direct_ancestor_uuids via `after_update_trigger` methods 
        if has_direct_ancestor_uuids:
            after_update(normalized_entity_type, user_token, merged_updated_dict)
    else:
        # Generate 'before_update_triiger' data and update the entity details in Neo4j
        merged_updated_dict = update_entity_details(request, normalized_entity_type, user_token, json_data_dict, entity_dict)

    # We'll need to return all the properties including those 
    # generated by `on_read_trigger` to have a complete result
    complete_dict = schema_manager.get_complete_entity_result(user_token, merged_updated_dict)

    # Will also filter the result based on schema
    normalized_complete_dict = schema_manager.normalize_entity_result_for_response(complete_dict)

    # How to handle reindex collection?
    # Also reindex the updated entity node in elasticsearch via search-api
    reindex_entity(entity_dict['uuid'])

    return jsonify(normalized_complete_dict)

"""
Get all ancestors of the given entity
Result filtering based on query string
For example: /ancestors/<id>?property=uuid

Parameters
----------
id : str
    The HuBMAP ID (e.g. HBM123.ABCD.456) or UUID of given entity 

Returns
-------
json
    A list of all the ancestors of the target entity
"""
@app.route('/ancestors/<id>', methods = ['GET'])
def get_ancestors(id):
    # Make sure the id exists in uuid-api and 
    # the corresponding entity also exists in neo4j
    entity_dict = query_target_entity(id, user_token)
    uuid = entity_dict['uuid']
    
    # Result filtering based on query string
    if bool(request.args):
        property_key = request.args.get('property')

        if property_key is not None:
            result_filtering_accepted_property_keys = ['uuid']
            separator = ', '

            # Validate the target property
            if property_key not in result_filtering_accepted_property_keys:
                bad_request_error(f"Only the following property keys are supported in the query string: {separator.join(result_filtering_accepted_property_keys)}")
            
            # Only return a list of the filtered property value of each entity
            property_list = app_neo4j_queries.get_ancestors(neo4j_driver_instance, uuid, property_key)

            # Final result
            final_result = property_list
        else:
            bad_request_error("The specified query string is not supported. Use '?property=<key>' to filter the result")
    # Return all the details if no property filtering
    else:
        # Get user token from Authorization header
        # getAuthorizationTokens() also handles MAuthorization header but we are not using that here
        user_token = auth_helper_instance.getAuthorizationTokens(request.headers) 

        ancestors_list = app_neo4j_queries.get_ancestors(neo4j_driver_instance, uuid)

        # Generate trigger data and merge into a big dict
        # and skip some of the properties that are time-consuming to generate via triggers
        # datasts for Collection, director_ancestor for Sample, and direct_ancestors for Dataset
        properties_to_skip = ['datasets', 'direct_ancestor', 'direct_ancestors']
        complete_entities_list = schema_manager.get_complete_entities_list(user_token, ancestors_list, properties_to_skip)

        # Final result after normalization
        final_result = schema_manager.normalize_entities_list_for_response(complete_entities_list)

    return jsonify(final_result)


"""
Get all descendants of the given entity
Result filtering based on query string
For example: /descendants/<id>?property=uuid

Parameters
----------
id : str
    The HuBMAP ID (e.g. HBM123.ABCD.456) or UUID of given entity

Returns
-------
json
    A list of all the descendants of the target entity
"""
@app.route('/descendants/<id>', methods = ['GET'])
def get_descendants(id):
    # Make sure the id exists in uuid-api and 
    # the corresponding entity also exists in neo4j
    entity_dict = query_target_entity(id, user_token)
    uuid = entity_dict['uuid']

    # Result filtering based on query string
    if bool(request.args):
        property_key = request.args.get('property')

        if property_key is not None:
            result_filtering_accepted_property_keys = ['uuid']
            separator = ', '

            # Validate the target property
            if property_key not in result_filtering_accepted_property_keys:
                bad_request_error(f"Only the following property keys are supported in the query string: {separator.join(result_filtering_accepted_property_keys)}")

            # Only return a list of the filtered property value of each entity
            property_list = app_neo4j_queries.get_descendants(neo4j_driver_instance, uuid, property_key)

            # Final result
            final_result = property_list
        else:
            bad_request_error("The specified query string is not supported. Use '?property=<key>' to filter the result")
    # Return all the details if no property filtering
    else:
        # Get user token from Authorization header
        # getAuthorizationTokens() also handles MAuthorization header but we are not using that here
        user_token = auth_helper_instance.getAuthorizationTokens(request.headers) 

        descendants_list = app_neo4j_queries.get_descendants(neo4j_driver_instance, uuid)

        # Generate trigger data and merge into a big dict
        # and skip some of the properties that are time-consuming to generate via triggers
        # datasts for Collection, director_ancestor for Sample, and direct_ancestors for Dataset
        properties_to_skip = ['datasets', 'direct_ancestor', 'direct_ancestors']
        complete_entities_list = schema_manager.get_complete_entities_list(user_token, descendants_list, properties_to_skip)

        # Final result after normalization
        final_result = schema_manager.normalize_entities_list_for_response(complete_entities_list)

    return jsonify(final_result)

"""
Get all parents of the given entity
Result filtering based on query string
For example: /parents/<id>?property=uuid

Parameters
----------
id : str
    The HuBMAP ID (e.g. HBM123.ABCD.456) or UUID of given entity

Returns
-------
json
    A list of all the parents of the target entity
"""
@app.route('/parents/<id>', methods = ['GET'])
def get_parents(id):
    # Make sure the id exists in uuid-api and 
    # the corresponding entity also exists in neo4j
    entity_dict = query_target_entity(id)
    uuid = entity_dict['uuid']
 
    # Result filtering based on query string
    if bool(request.args):
        property_key = request.args.get('property')

        if property_key is not None:
            result_filtering_accepted_property_keys = ['uuid']
            separator = ', '

            # Validate the target property
            if property_key not in result_filtering_accepted_property_keys:
                bad_request_error(f"Only the following property keys are supported in the query string: {separator.join(result_filtering_accepted_property_keys)}")
            
            # Only return a list of the filtered property value of each entity
            property_list = app_neo4j_queries.get_parents(neo4j_driver_instance, uuid, property_key)

            # Final result
            final_result = property_list
        else:
            bad_request_error("The specified query string is not supported. Use '?property=<key>' to filter the result")
    # Return all the details if no property filtering
    else:
        # Get user token from Authorization header
        # getAuthorizationTokens() also handles MAuthorization header but we are not using that here
        user_token = auth_helper_instance.getAuthorizationTokens(request.headers) 

        parents_list = app_neo4j_queries.get_parents(neo4j_driver_instance, uuid)

        # Generate trigger data and merge into a big dict
        # and skip some of the properties that are time-consuming to generate via triggers
        # datasts for Collection, director_ancestor for Sample, and direct_ancestors for Dataset
        properties_to_skip = ['datasets', 'direct_ancestor', 'direct_ancestors']
        complete_entities_list = schema_manager.get_complete_entities_list(user_token, parents_list, properties_to_skip)

        # Final result after normalization
        final_result = schema_manager.normalize_entities_list_for_response(complete_entities_list)

    return jsonify(final_result)

"""
Get all chilren of the given entity
Result filtering based on query string
For example: /children/<id>?property=uuid

Parameters
----------
id : str
    The HuBMAP ID (e.g. HBM123.ABCD.456) or UUID of given entity

Returns
-------
json
    A list of all the children of the target entity
"""
@app.route('/children/<id>', methods = ['GET'])
def get_children(id):
    # Make sure the id exists in uuid-api and 
    # the corresponding entity also exists in neo4j
    entity_dict = query_target_entity(id, user_token)
    uuid = entity_dict['uuid']

    # Result filtering based on query string
    if bool(request.args):
        property_key = request.args.get('property')

        if property_key is not None:
            result_filtering_accepted_property_keys = ['uuid']
            separator = ', '

            # Validate the target property
            if property_key not in result_filtering_accepted_property_keys:
                bad_request_error(f"Only the following property keys are supported in the query string: {separator.join(result_filtering_accepted_property_keys)}")
            
            # Only return a list of the filtered property value of each entity
            property_list = app_neo4j_queries.get_children(neo4j_driver_instance, uuid, property_key)

            # Final result
            final_result = property_list
        else:
            bad_request_error("The specified query string is not supported. Use '?property=<key>' to filter the result")
    # Return all the details if no property filtering
    else:
        # Get user token from Authorization header
        # getAuthorizationTokens() also handles MAuthorization header but we are not using that here
        user_token = auth_helper_instance.getAuthorizationTokens(request.headers) 

        children_list = app_neo4j_queries.get_children(neo4j_driver_instance, uuid)

        # Generate trigger data and merge into a big dict
        # and skip some of the properties that are time-consuming to generate via triggers
        # datasts for Collection, director_ancestor for Sample, and direct_ancestors for Dataset
        properties_to_skip = ['datasets', 'direct_ancestor', 'direct_ancestors']
        complete_entities_list = schema_manager.get_complete_entities_list(user_token, children_list, properties_to_skip)

        # Final result after normalization
        final_result = schema_manager.normalize_entities_list_for_response(complete_entities_list)

    return jsonify(final_result)


"""
Link the given list of datasets to the target collection

JSON request body example:
{
    "dataset_uuids": [
        "fb6757b606ac35be7fa85062fde9c2e1",
        "81a9fa68b2b4ea3e5f7cb17554149473",
        "3ac0768d61c6c84f0ec59d766e123e05",
        "0576b972e074074b4c51a61c3d17a6e3"
    ]
}

Parameters
----------
collection_uuid : str
    The UUID of target collection 

Returns
-------
json
    JSON string containing a success message with 200 status code
"""
@app.route('/collections/<collection_uuid>/add-datasets', methods = ['PUT'])
def add_datasets_to_collection(collection_uuid):
    # Get user token from Authorization header
    # getAuthorizationTokens() also handles MAuthorization header but we are not using that here
    user_token = auth_helper_instance.getAuthorizationTokens(request.headers) 

    # Query target entity against uuid-api and neo4j and return as a dict if exists
    entity_dict = query_target_entity(collection_uuid, user_token)
    if entity_dict['entity_type'] != 'Collection':
        bad_request_error(f"The UUID provided in URL is not a Collection: {collection_uuid}")

    # Always expect a json body
    require_json(request)

    # Parse incoming json string into json data(python list object)
    json_data_dict = request.get_json()

    if 'dataset_uuids' not in json_data_dict:
        bad_request_error("Missing 'dataset_uuids' key in the request JSON.")

    if not json_data_dict['dataset_uuids']:
        bad_request_error("JSON field 'dataset_uuids' can not be empty list.")

    # Now we have a list of uuids
    dataset_uuids_list = json_data_dict['dataset_uuids']

    # Make sure all the given uuids are datasets
    for dataset_uuid in dataset_uuids_list:
        entity_dict = query_target_entity(dataset_uuid, user_token)
        if entity_dict['entity_type'] != 'Dataset':
            bad_request_error(f"The UUID provided in JSON is not a Dataset: {dataset_uuid}")

    try:
        app_neo4j_queries.add_datasets_to_collection(neo4j_driver_instance, collection_uuid, dataset_uuids_list)
    except TransactionError:
        msg = "Failed to create the linkage between the given datasets and the target collection"
        # Log the full stack trace, prepend a line with our message
        logger.exception(msg)
        # Terminate and let the users know
        internal_server_error(msg)

    # Send response with success message
    return jsonify(message = "Successfully added all the specified datasets to the target collection")

"""
Redirect a request from a doi service for a collection of data

Parameters
----------
id : str
    The HuBMAP ID (e.g. HBM123.ABCD.456) or UUID of given entity
"""
@app.route('/collection/redirect/<id>', methods = ['GET'])
def collection_redirect(id):
    # Get user token from Authorization header
    # getAuthorizationTokens() also handles MAuthorization header but we are not using that here
    user_token = auth_helper_instance.getAuthorizationTokens(request.headers) 

    # Query target entity against uuid-api and neo4j and return as a dict if exists
    entity_dict = query_target_entity(id, user_token)

    # Only for collection
    if entity_dict['entity_type'] != 'Collection':
        bad_request_error("The target entity of the specified id is not a Collection")

    uuid = entity_dict['uuid']

    # URL template
    redirect_url = app.config['COLLECTION_REDIRECT_URL']

    if redirect_url.lower().find('<identifier>') == -1:
        # Log the full stack trace, prepend a line with our message
        msg = "Incorrect configuration value for 'COLLECTION_REDIRECT_URL'"
        logger.exception(msg)
        internal_server_error(msg)

    rep_pattern = re.compile(re.escape('<identifier>'), re.RegexFlag.IGNORECASE)
    redirect_url = rep_pattern.sub(uuid, redirect_url)
    
    return redirect(redirect_url, code = 307)

"""
Get the Globus URL to the given dataset

It will provide a Globus URL to the dataset directory in of three Globus endpoints based on the access
level of the user (public, consortium or protected), public only, of course, if no token is provided.
If a dataset isn't found a 404 will be returned. There is a chance that a 500 can be returned, but not
likely under normal circumstances, only for a misconfigured or failing in some way endpoint. If the 
Auth token is provided but is expired or invalid a 401 is returned.  If access to the dataset is not
allowed for the user (or lack of user) a 403 is returned.

Parameters
----------
id : str
    The HuBMAP ID (e.g. HBM123.ABCD.456) or UUID of given entity

Returns
-------
Response
    200 with the Globus Application URL to the datasets's directory
    404 Dataset not found
    403 Access Forbidden
    401 Unauthorized (bad or expired token)
    500 Unexpected server or other error
"""
# Thd old route for backward compatibility - will be removed later
@app.route('/entities/dataset/globus-url/<id>', methods = ['GET'])
# New route
@app.route('/dataset/globus-url/<id>', methods = ['GET'])
def get_dataset_globus_url(id):
    # Get user token from Authorization header
    # getAuthorizationTokens() also handles MAuthorization header but we are not using that here
    user_token = auth_helper_instance.getAuthorizationTokens(request.headers) 

    # For now, don't use the constants from commons
    ACCESS_LEVEL_PUBLIC = 'public'
    ACCESS_LEVEL_CONSORTIUM = 'consortium'
    ACCESS_LEVEL_PROTECTED = 'protected'

    # Query target entity against uuid-api and neo4j and return as a dict if exists
    # Then retrieve the allowable data access level (public, protected or consortium)
    # for the dataset and HuBMAP Component ID that the dataset belongs to
    entity_dict = query_target_entity(id, user_token)
    
    # Only for dataset
    if entity_dict['entity_type'] != 'Dataset':
        bad_request_error("The target entity of the specified id is not a Dataset")

    uuid = entity_dict['uuid']

    # Get the globus groups info based on the groups json file in commons package
    globus_groups_info = globus_groups.get_globus_groups_info()
    groups_by_id_dict = globus_groups_info['by_id']
    
    data_access_level = entity_dict['data_access_level']

    if not 'group_uuid' in entity_dict or string_helper.isBlank(entity_dict['group_uuid']):
        msg = f"The 'group_uuid' property is not set for dataset with uuid: {uuid}"
        logger.error(msg)
        internal_server_error(msg)

    #look up the Component's group ID, return an error if not found
    group_uuid = entity_dict['group_uuid']
    if not group_uuid in groups_by_id_dict:
        msg = f"Invalid 'group_uuid': {group_uuid} for dataset with uuid: {uuid}"
        logger.error(msg)
        internal_server_error(msg)

    # Get the user information (if available) for the caller
    try:
        # The user_info contains HIGHEST access level of the user based on the token
        # This call raises an HTTPException with a 401 if any auth issues encountered
        user_info = auth_helper_instance.getUserDataAccessLevel(request)
    # If returns HTTPException with a 401, invalid header format or expired/invalid token
    except HTTPException:
        unauthorized_error("Invalid token")

    #construct the Globus URL based on the highest level of access that the user has
    #and the level of access allowed for the dataset
    #the first "if" checks to see if the user is a member of the Consortium group
    #that allows all access to this dataset, if so send them to the "protected"
    #endpoint even if the user doesn't have full access to all protected data
    globus_server_uuid = ''      
    dir_path = ''
    
    #the user is in the Globus group with full access to thie dataset,
    #so they have protected level access to it
    if 'hmgroupids' in user_info and group_uuid in user_info['hmgroupids']:
        user_access_level = 'protected'
    else:
        if not 'data_access_level' in user_info:
            internal_server_error(f"Unexpected error, data access level could not be found for user trying to access dataset uuid: {uuid}")        
        user_access_level = user_info['data_access_level']

    #public access
    if data_access_level == ACCESS_LEVEL_PUBLIC:
        globus_server_uuid = app.config['GLOBUS_PUBLIC_ENDPOINT_UUID']
        access_dir = access_level_prefix_dir(app.config['PUBLIC_DATA_SUBDIR'])
        dir_path = dir_path +  access_dir + "/"
    #consortium access
    elif data_access_level == ACCESS_LEVEL_CONSORTIUM and not user_access_level == ACCESS_LEVEL_PUBLIC:
        globus_server_uuid = app.config['GLOBUS_CONSORTIUM_ENDPOINT_UUID']
        access_dir = access_level_prefix_dir(app.config['CONSORTIUM_DATA_SUBDIR'])
        dir_path = dir_path + access_dir + groups_by_id_dict[group_uuid]['displayname'] + "/"
    #protected access
    elif user_access_level == ACCESS_LEVEL_PROTECTED and data_access_level == ACCESS_LEVEL_PROTECTED:
        globus_server_uuid = app.config['GLOBUS_PROTECTED_ENDPOINT_UUID']
        access_dir = access_level_prefix_dir(app.config['PROTECTED_DATA_SUBDIR'])
        dir_path = dir_path + access_dir + groups_by_id_dict[group_uuid]['displayname'] + "/"

    dir_path = dir_path + uuid + "/"
    dir_path = urllib.parse.quote(dir_path, safe='')
    logger.debug(globus_server_uuid)
    logger.debug(dir_path)
    #https://app.globus.org/file-manager?origin_id=28bbb03c-a87d-4dd7-a661-7ea2fb6ea631&origin_path=%2FIEC%20Testing%20Group%2F03584b3d0f8b46de1b629f04be156879%2F
    url = hm_file_helper.ensureTrailingSlashURL(app.config['GLOBUS_APP_BASE_URL']) + "file-manager?origin_id=" + globus_server_uuid + "&origin_path=" + dir_path  
            
    return Response(url, 200)

"""
File upload handling for Donor (for now, Sample will need file upload too)
"""
@app.route('/file-upload', methods=['POST'])
def create_file():
    logger.debug(request.files['file'])

    # Check if the post request has the file part
    if 'file' not in request.files:
        bad_request_error('No file part')

    file = request.files['file']

    if file.filename == '':
        bad_request_error('No selected file')

    try:
        temp_id = file_upload_helper_instance.save_temp_file(file)
        rspn_data = {
            "temp_file_id": temp_id
        }

        return jsonify(rspn_data), 201
    except Exception as e:
    	# Log the full stack trace, prepend a line with our message
        msg = "Failed to upload files"
        logger.exception(msg)
        internal_server_error(msg)


####################################################################################################
## Internal Functions
####################################################################################################

"""
Throws error for 400 Bad Reqeust with message

Parameters
----------
err_msg : str
    The custom error message to return to end users
"""
def bad_request_error(err_msg):
    abort(400, description = err_msg)

"""
Throws error for 401 Unauthorized with message

Parameters
----------
err_msg : str
    The custom error message to return to end users
"""
def unauthorized_error(err_msg):
    abort(401, description = err_msg)

"""
Throws error for 403 Forbidden with message

Parameters
----------
err_msg : str
    The custom error message to return to end users
"""
def forbidden_error(err_msg):
    abort(403, description = err_msg)

"""
Throws error for 404 Not Found with message

Parameters
----------
err_msg : str
    The custom error message to return to end users
"""
def not_found_error(err_msg):
    abort(404, description = err_msg)

"""
Throws error for 500 Internal Server Error with message

Parameters
----------
err_msg : str
    The custom error message to return to end users
"""
def internal_server_error(err_msg):
    abort(500, description = err_msg)


"""
Return the complete collection dict for a given raw collection dict

Parameters
----------
user_token: str
    The user's globus nexus token
collection_dict : dict
    The raw collection dict returned by Neo4j

Returns
-------
dict
    A dictionary of complete collection detail with all the generated 'on_read_trigger' data
    The generated Collection.datasts contains only public datasets 
    if user/token doesn't have the right access permission
"""
def get_complete_public_collection_dict(user_token, collection_dict):
    # Collection.datasets is transient property and generated by the trigger method
    # We'll need to return all the properties including those 
    # generated by `on_read_trigger` to have a complete result
    complete_dict = schema_manager.get_complete_entity_result(user_token, collection_dict)

    # logger.info("--------complete_dict before---------")
    # logger.info(complete_dict)

    # Loop through Collection.datasets and only return the public datasets
    public_datasets = [] 
    for dataset in complete_dict['datasets']:
        if dataset['data_access_level'] == 'public':
            public_datasets.append(dataset)

    # Modify the result and only show the public datasets in this collection
    complete_dict['datasets'] = public_datasets

    # logger.info("--------complete_dict after---------")
    # logger.info(complete_dict)

    return complete_dict


"""
Generate 'before_create_triiger' data and create the entity details in Neo4j

Parameters
----------
request : flask.Request object
    The incoming request
normalized_entity_type : str
    One of the normalized entity types: Dataset, Collection, Sample, Donor
user_token: str
    The user's globus nexus token
json_data_dict: dict
    The json request dict from user input

Returns
-------
dict
    A dict of all the newly created entity detials
"""
def create_entity_details(request, normalized_entity_type, user_token, json_data_dict):
    # Get user info based on request
    user_info_dict = schema_manager.get_user_info(request)

    # Create new ids for the new entity
    try:
        new_ids_dict = schema_manager.create_hubmap_ids(normalized_entity_type, json_data_dict, user_token, user_info_dict)
    # When group_uuid is provided by user, it can be invalid
    except schema_errors.NoDataProviderGroupException:
        # Log the full stack trace, prepend a line with our message
        msg = "The user does not have the correct Globus group associated with, can't create the entity"
        logger.exception(msg)
        bad_request_error(msg)
    except KeyError as e:
        # Log the full stack trace, prepend a line with our message
        logger.exception(e)
        bad_request_error(e)

    # Merge all the above dictionaries and pass to the trigger methods
    new_data_dict = {**json_data_dict, **user_info_dict, **new_ids_dict}

    try:
        # Use {} since no existing dict
        generated_before_create_trigger_data_dict = schema_manager.generate_triggered_data('before_create_trigger', normalized_entity_type, user_token, {}, new_data_dict)
    # If one of the before_create_trigger methods fails, we can't create the entity
    except schema_errors.BeforeCreateTriggerException:
        # Log the full stack trace, prepend a line with our message
        msg = "Failed to execute one of the 'before_create_trigger' methods, can't create the entity"
        logger.exception(msg)
        internal_server_error(msg)
    except (schema_errors.NoDataProviderGroupException, schema_errors.MultipleDataProviderGroupException):
        # Log the full stack trace, prepend a line with our message
        msg = "The user does not have the correct Globus group associated with, can't create the entity"
        logger.exception(msg)
        bad_request_error(msg)

    # Merge the user json data and generated trigger data into one dictionary
    merged_dict = {**json_data_dict, **generated_before_create_trigger_data_dict}

    # Filter out the merged_dict by getting rid of the properties with None value
    # Meaning the returned target property key is different from the original key
    # E.g., Donor.image_files
    filtered_merged_dict = {}
    for k, v in merged_dict.items():
        if v is not None:
            filtered_merged_dict[k] = v

    # Create new entity
    try:
        entity_dict = app_neo4j_queries.create_entity(neo4j_driver_instance, normalized_entity_type, filtered_merged_dict)
    except TransactionError:
        msg = "Failed to create the new " + normalized_entity_type
        # Log the full stack trace, prepend a line with our message
        logger.exception(msg)
        # Terminate and let the users know
        internal_server_error(msg)

    # Add user_info_dict because it may be used by after_update_trigger methods
    merged_final_dict = {**filtered_merged_dict, **user_info_dict}

    # Note: return merged_final_dict instead of entity_dict because 
    # it contains all the user json data that the generated that entity_dict may not have
    return merged_final_dict

"""
Execute 'after_create_triiger' methods

Parameters
----------
normalized_entity_type : str
    One of the normalized entity types: Dataset, Collection, Sample, Donor
user_token: str
    The user's globus nexus token
merged_data_dict: dict
    The merged dict that contains the entity dict newly created and 
    information from user request json that are not stored in Neo4j
"""
def after_create(normalized_entity_type, user_token, merged_data_dict):
    try:
        # 'after_create_trigger' and 'after_update_trigger' don't generate property values
        # It just returns the empty dict, no need to assign value
        # Use {} since no new dict
        schema_manager.generate_triggered_data('after_create_trigger', normalized_entity_type, user_token, merged_data_dict, {})
    except schema_errors.AfterCreateTriggerException:
        # Log the full stack trace, prepend a line with our message
        msg = "The entity has been created, but failed to execute one of the 'after_create_trigger' methods"
        logger.exception(msg)
        internal_server_error(msg)


"""
Generate 'before_create_triiger' data and create the entity details in Neo4j

Parameters
----------
request : flask.Request object
    The incoming request
normalized_entity_type : str
    One of the normalized entity types: Dataset, Collection, Sample, Donor
user_token: str
    The user's globus nexus token
json_data_dict: dict
    The json request dict
existing_entity_dict: dict
    Dict of the exiting entity information

Returns
-------
dict
    A dict of all the updated entity detials
"""
def update_entity_details(request, normalized_entity_type, user_token, json_data_dict, existing_entity_dict):
    # Get user info based on request
    user_info_dict = schema_manager.get_user_info(request)

    # Merge user_info_dict and the json_data_dict for passing to the trigger methods
    new_data_dict = {**user_info_dict, **json_data_dict}

    try:
        generated_before_update_trigger_data_dict = schema_manager.generate_triggered_data('before_update_trigger', normalized_entity_type, user_token, existing_entity_dict, new_data_dict)
    # If one of the before_update_trigger methods fails, we can't update the entity
    except schema_errors.BeforeUpdateTriggerException:
        # Log the full stack trace, prepend a line with our message
        msg = "Failed to execute one of the 'before_update_trigger' methods, can't update the entity"
        logger.exception(msg)
        internal_server_error(msg)

    # Merge dictionaries
    merged_dict = {**json_data_dict, **generated_before_update_trigger_data_dict}

    # Filter out the merged_dict by getting rid of the properties with None value
    # Meaning the returned target property key is different from the original key
    # E.g., Donor.image_files
    filtered_merged_dict = {}
    for k, v in merged_dict.items():
        if v is not None:
            filtered_merged_dict[k] = v

    # By now the filtered_merged_dict contains all user updates and all triggered data to be added to the entity node
    # Any properties in filtered_merged_dict that are not on the node will be added.
    # Any properties not in filtered_merged_dict that are on the node will be left as is.
    # Any properties that are in both filtered_merged_dict and the node will be replaced in the node. However, if any property in the map is null, it will be removed from the node.

    # Update the exisiting entity
    try:
        updated_entity_dict = app_neo4j_queries.update_entity(neo4j_driver_instance, normalized_entity_type, filtered_merged_dict, existing_entity_dict['uuid'])
    except TransactionError:
        msg = "Failed to update the entity with id " + id
        # Log the full stack trace, prepend a line with our message
        logger.exception(msg)
        # Terminate and let the users know
        internal_server_error(msg)

    # The duplicate key-value pairs existing in json_data_dict get replaced by the same key-value pairs
    # from the updated_entity_dict, but json_data_dict may contain keys that are not in json_data_dict
    # E.g., direct_ancestor_uuids for Dataset and direct_ancestor_uuid for Sample, both are transient properties
    # Add user_info_dict because it may be used by after_update_trigger methods
    merged_final_dict = {**json_data_dict, **user_info_dict, **updated_entity_dict}

    # Use merged_final_dict instead of merged_dict because 
    # merged_dict only contains properties to be updated, not all properties
    return merged_final_dict

"""
Execute 'after_update_triiger' methods

Parameters
----------
normalized_entity_type : str
    One of the normalized entity types: Dataset, Collection, Sample, Donor
user_token: str
    The user's globus nexus token
entity_dict: dict
    The entity dict newly updated
"""
def after_update(normalized_entity_type, user_token, entity_dict):
    try:
        # 'after_create_trigger' and 'after_update_trigger' don't generate property values
        # It just returns the empty dict, no need to assign value
        # Use {} sicne no new dict
        schema_manager.generate_triggered_data('after_update_trigger', normalized_entity_type, user_token, entity_dict, {})
    except schema_errors.AfterUpdateTriggerException:
        # Log the full stack trace, prepend a line with our message
        msg = "The entity information has been updated, but failed to execute one of the 'after_update_trigger' methods"
        logger.exception(msg)
        internal_server_error(msg)


"""
Get target entity dict

Parameters
----------
id : str
    The uuid or hubmap_id of target entity
user_token: str
    The user's globus nexus token from the incoming request

Returns
-------
dict
    A dictionary of entity details returned from neo4j
"""
def query_target_entity(id, user_token):
    try:
        """
        The dict returned by uuid-api that contains all the associated ids, e.g.:
        {
            "ancestor_id": "23c0ffa90648358e06b7ac0c5673ccd2",
            "ancestor_ids":[
                "23c0ffa90648358e06b7ac0c5673ccd2"
            ],
            "email": "marda@ufl.edu",
            "hm_uuid": "1785aae4f0fb8f13a56d79957d1cbedf",
            "hubmap_id": "HBM966.VNKN.965",
            "submission_id": "UFL0007",
            "time_generated": "2020-10-19 15:52:02",
            "type": "DONOR",
            "user_id": "694c6f6a-1deb-41a6-880f-d1ad8af3705f"
        }
        """
        hubmap_ids = schema_manager.get_hubmap_ids(id, user_token)

        # Get the target uuid if all good
        uuid = hubmap_ids['hm_uuid']
        entity_dict = app_neo4j_queries.get_entity(neo4j_driver_instance, uuid)

        # The uuid exists via uuid-api doesn't mean it's also in Neo4j
        if not bool(entity_dict):
            not_found_error(f"Entity of id: {id} not found in Neo4j")

        return entity_dict
    except requests.exceptions.HTTPError as e:
        not_found_error(e)
    except requests.exceptions.RequestException as e:
        # Something wrong with the request to uuid-api
        internal_server_error(e)

"""
Always expect a json body from user request

request : Flask request object
    The Flask request passed from the API endpoint
"""
def require_json(request):
    if not request.is_json:
        bad_request_error("A json body and appropriate Content-Type header are required")

"""
Make a call to search-api to reindex this entity node in elasticsearch

Parameters
----------
uuid : str
    The uuid of the target entity
"""
def reindex_entity(uuid):
    try:
        response = requests.put(app.config['SEARCH_API_URL'] + "/reindex/" + uuid)
        # The reindex takes time, so 202 Accepted response status code indicates that 
        # the request has been accepted for processing, but the processing has not been completed
        if response.status_code == 202:
            logger.info(f"The search-api has accepted the reindex request for uuid: {uuid}")
        else:
            logger.error(f"The search-api failed to initialize the reindex for uuid: {uuid}")
    except Exception:
        msg = f"Failed to send the reindex request to search-api for entity with uuid: {uuid}"
        # Log the full stack trace, prepend a line with our message
        logger.exception(msg)
        # Terminate and let the users know
        internal_server_error(msg)

"""
Ensure the access level dir with leading and trailing slashes

dir_name : str
    The name of the sub directory corresponding to each access level

Returns
-------
str 
    One of the formatted dir path string: /public/, /protected/, /consortium/
"""
def access_level_prefix_dir(dir_name):
    if string_helper.isBlank(dir_name):
        return ''
    
    return hm_file_helper.ensureTrailingSlashURL(hm_file_helper.ensureBeginningSlashURL(dir_name))


# For local development/testing
if __name__ == "__main__":
    try:
        app.run(host='0.0.0.0', port="5002")
    except Exception as e:
        print("Error during starting debug server.")
        print(str(e))
        logger.error(e, exc_info=True)
        print("Error during startup check the log file for further information")<|MERGE_RESOLUTION|>--- conflicted
+++ resolved
@@ -83,12 +83,7 @@
 # auth_helper_instance will be used to get the globus user info and 
 # the secret token for making calls to other APIs
 if AuthHelper.isInitialized() == False:
-<<<<<<< HEAD
-    auth_helper_instance = AuthHelper.create(app.config['APP_CLIENT_ID'], app.config['APP_CLIENT_SECRET'])
-=======
     auth_helper_instance = AuthHelper.create(app.config['APP_CLIENT_ID'], 
-                                             app.config['APP_CLIENT_SECRET'])
->>>>>>> d72be296
 else:
     auth_helper_instance = AuthHelper.instance()
 
@@ -120,13 +115,9 @@
 ####################################################################################################
 
 try:
-<<<<<<< HEAD
-    file_upload_helper_instance = UploadFileHelper(app.config['FILE_UPLOAD_TEMP_DIR'], app.config['FILE_UPLOAD_DIR'], app.config['UUID_API_URL'])
-=======
     file_upload_helper_instance = UploadFileHelper(app.config['FILE_UPLOAD_TEMP_DIR'], 
                                                    app.config['FILE_UPLOAD_DIR'],
                                                    app.config['UUID_API_URL'])
->>>>>>> d72be296
 
     logger.info("Initialized UploadFileHelper successfully :)")
 
