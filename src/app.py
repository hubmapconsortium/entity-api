import collections
import yaml
from datetime import datetime
from flask import Flask, g, jsonify, abort, request, Response, redirect, make_response
from neo4j.exceptions import TransactionError
import os
import re
import csv
import requests
import urllib.request
from io import StringIO
# Don't confuse urllib (Python native library) with urllib3 (3rd-party library, requests also uses urllib3)
from requests.packages.urllib3.exceptions import InsecureRequestWarning
from pathlib import Path
import logging
import json
import time

# pymemcache.client.base.PooledClient is a thread-safe client pool 
# that provides the same API as pymemcache.client.base.Client
from pymemcache.client.base import PooledClient
from pymemcache import serde

# Local modules
import app_neo4j_queries
import provenance
from schema import schema_manager
from schema import schema_errors
from schema import schema_triggers
from schema import schema_validators
from schema import schema_neo4j_queries
from schema.schema_constants import SchemaConstants
from schema.schema_constants import DataVisibilityEnum

# HuBMAP commons
from hubmap_commons import string_helper
from hubmap_commons import file_helper as hm_file_helper
from hubmap_commons import neo4j_driver
from hubmap_commons.hm_auth import AuthHelper
from hubmap_commons.exceptions import HTTPException


# Root logger configuration
global logger

# Set logging format and level (default is warning)
logging.basicConfig(format='[%(asctime)s] %(levelname)s in %(module)s: %(message)s', level=logging.DEBUG, datefmt='%Y-%m-%d %H:%M:%S')

# Use `getLogger()` instead of `getLogger(__name__)` to apply the config to the root logger
# will be inherited by the sub-module loggers
logger = logging.getLogger()

# Specify the absolute path of the instance folder and use the config file relative to the instance path
app = Flask(__name__, instance_path = os.path.join(os.path.abspath(os.path.dirname(__file__)), 'instance'), instance_relative_config = True)
app.config.from_pyfile('app.cfg')

# Remove trailing slash / from URL base to avoid "//" caused by config with trailing slash
app.config['UUID_API_URL'] = app.config['UUID_API_URL'].strip('/')
app.config['INGEST_API_URL'] = app.config['INGEST_API_URL'].strip('/')
app.config['ONTOLOGY_API_URL'] = app.config['ONTOLOGY_API_URL'].strip('/')
app.config['SEARCH_API_URL_LIST'] = [url.strip('/') for url in app.config['SEARCH_API_URL_LIST']]

# This mode when set True disables the PUT and POST calls, used on STAGE to make entity-api READ-ONLY 
# to prevent developers from creating new UUIDs and new entities or updating existing entities
READ_ONLY_MODE = app.config['READ_ONLY_MODE']

# Whether Memcached is being used or not
# Default to false if the property is missing in the configuration file

if 'MEMCACHED_MODE' in app.config:
    MEMCACHED_MODE = app.config['MEMCACHED_MODE']
    # Use prefix to distinguish the cached data of same source across different deployments
    MEMCACHED_PREFIX = app.config['MEMCACHED_PREFIX']
else:
    MEMCACHED_MODE = False
    MEMCACHED_PREFIX = 'NONE'

# Suppress InsecureRequestWarning warning when requesting status on https with ssl cert verify disabled
requests.packages.urllib3.disable_warnings(category = InsecureRequestWarning)

####################################################################################################
## Register error handlers
####################################################################################################

# Error handler for 400 Bad Request with custom error message
@app.errorhandler(400)
def http_bad_request(e):
    return jsonify(error = str(e)), 400


# Error handler for 401 Unauthorized with custom error message
@app.errorhandler(401)
def http_unauthorized(e):
    return jsonify(error = str(e)), 401


# Error handler for 403 Forbidden with custom error message
@app.errorhandler(403)
def http_forbidden(e):
    return jsonify(error = str(e)), 403


# Error handler for 404 Not Found with custom error message
@app.errorhandler(404)
def http_not_found(e):
    return jsonify(error = str(e)), 404


# Error handler for 500 Internal Server Error with custom error message
@app.errorhandler(500)
def http_internal_server_error(e):
    return jsonify(error = str(e)), 500


####################################################################################################
## AuthHelper initialization
####################################################################################################

# Initialize AuthHelper class and ensure singleton
try:
    if AuthHelper.isInitialized() == False:
        auth_helper_instance = AuthHelper.create(app.config['APP_CLIENT_ID'],
                                                 app.config['APP_CLIENT_SECRET'])

        logger.info('Initialized AuthHelper class successfully :)')
    else:
        auth_helper_instance = AuthHelper.instance()
except Exception:
    msg = 'Failed to initialize the AuthHelper class :('
    # Log the full stack trace, prepend a line with our message
    logger.exception(msg)


####################################################################################################
## Neo4j connection initialization
####################################################################################################

# The neo4j_driver (from commons package) is a singleton module
# This neo4j_driver_instance will be used for application-specific neo4j queries
# as well as being passed to the schema_manager
try:
    neo4j_driver_instance = neo4j_driver.instance(app.config['NEO4J_URI'],
                                                  app.config['NEO4J_USERNAME'],
                                                  app.config['NEO4J_PASSWORD'])
    logger.info('Initialized neo4j_driver module successfully :)')
except Exception:
    msg = 'Failed to initialize the neo4j_driver module :('
    # Log the full stack trace, prepend a line with our message
    logger.exception(msg)


####################################################################################################
## Memcached client initialization
####################################################################################################

memcached_client_instance = None

if MEMCACHED_MODE:
    try:
        # Use client pool to maintain a pool of already-connected clients for improved performance
        # The uwsgi config launches the app across multiple threads (16) inside each process (16), making essentially 256 processes
        # Set the connect_timeout and timeout to avoid blocking the process when memcached is slow, defaults to "forever"
        # connect_timeout: seconds to wait for a connection to the memcached server
        # timeout: seconds to wait for send or reveive calls on the socket connected to memcached
        # Use the ignore_exc flag to treat memcache/network errors as cache misses on calls to the get* methods
        # Set the no_delay flag to sent TCP_NODELAY (disable Nagle's algorithm to improve TCP/IP networks and decrease the number of packets)
        # If you intend to use anything but str as a value, it is a good idea to use a serializer
        memcached_client_instance = PooledClient(app.config['MEMCACHED_SERVER'], 
                                                 max_pool_size = 256,
                                                 connect_timeout = 1,
                                                 timeout = 30,
                                                 ignore_exc = True, 
                                                 no_delay = True,
                                                 serde = serde.pickle_serde)

        # memcached_client_instance can be instantiated without connecting to the Memcached server
        # A version() call will throw error (e.g., timeout) when failed to connect to server
        # Need to convert the version in bytes to string
        logger.info(f'Connected to Memcached server {memcached_client_instance.version().decode()} successfully :)')
    except Exception:
        msg = 'Failed to connect to the Memcached server :('
        # Log the full stack trace, prepend a line with our message
        logger.exception(msg)

        # Turn off the caching
        MEMCACHED_MODE = False


####################################################################################################
## Schema initialization
####################################################################################################


try:
    try:
        _schema_yaml_file = app.config['SCHEMA_YAML_FILE']
    except KeyError as ke:
        logger.error("Expected configuration failed to load %s from app_config=%s.", ke, app.config)
        raise Exception("Expected configuration failed to load. See the logs.")

    # The schema_manager is a singleton module
    # Pass in auth_helper_instance, neo4j_driver instance, and memcached_client_instance
    schema_manager.initialize(app.config['SCHEMA_YAML_FILE'],
                              app.config['UUID_API_URL'],
                              app.config['INGEST_API_URL'],
                              app.config['ONTOLOGY_API_URL'],
                              auth_helper_instance,
                              neo4j_driver_instance,
                              memcached_client_instance,
                              MEMCACHED_PREFIX)

    logger.info('Initialized schema_manager module successfully :)')
# Use a broad catch-all here
except Exception:
    msg = 'Failed to initialize the schema_manager module :('
    # Log the full stack trace, prepend a line with our message
    logger.exception(msg)


####################################################################################################
## REFERENCE DOI Redirection
####################################################################################################

## Read tsv file with the REFERENCE entity redirects
## sets the reference_redirects dict which is used
## by the /redirect method below
try:
    reference_redirects = {}
    url = app.config['REDIRECTION_INFO_URL']
    # Use Memcached to improve performance
    response = schema_manager.make_request_get(url)
    resp_txt = response.content.decode('utf-8')
    cr = csv.reader(resp_txt.splitlines(), delimiter='\t')

    first = True
    id_column = None
    redir_url_column = None
    for row in cr:
        if first:
            first = False
            header = row
            column = 0
            for label in header:
                if label == 'hubmap_id': id_column = column
                if label == 'data_information_page': redir_url_column = column
                column = column + 1
            if id_column is None: raise Exception(f"Column hubmap_id not found in {url}")
            if redir_url_column is None: raise Exception (f"Column data_information_page not found in {url}")
        else:
            reference_redirects[row[id_column].upper().strip()] = row[redir_url_column]
    rr = redirect('abc', code = 307)
    print(rr)
except Exception:
    logger.exception("Failed to read tsv file with REFERENCE redirect information")

####################################################################################################
## Constants
####################################################################################################

# For now, don't use the constants from commons
# All lowercase for easy comparision
#
# Places where these constants are used should be evaluated for refactoring to directly reference the
# constants in SchemaConstants.  Constants defined here should be evaluated to move to SchemaConstants.
# All this should be done when the endpoints with changed code can be verified with solid tests.
ACCESS_LEVEL_PUBLIC = SchemaConstants.ACCESS_LEVEL_PUBLIC
ACCESS_LEVEL_CONSORTIUM = SchemaConstants.ACCESS_LEVEL_CONSORTIUM
ACCESS_LEVEL_PROTECTED = SchemaConstants.ACCESS_LEVEL_PROTECTED
DATASET_STATUS_PUBLISHED = SchemaConstants.DATASET_STATUS_PUBLISHED
COMMA_SEPARATOR = ','

####################################################################################################
## API Endpoints
####################################################################################################

"""
The default route

Returns
-------
str
    A welcome message
"""
@app.route('/', methods = ['GET'])
def index():
    return "Hello! This is HuBMAP Entity API service :)"

"""
Show status of Neo4j connection and Memcached connection (if enabled) with the current VERSION and BUILD

Returns
-------
json
    A json containing the status details
"""
@app.route('/status', methods = ['GET'])
def get_status():

    try:
        file_version_content = (Path(__file__).absolute().parent.parent / 'VERSION').read_text().strip()
    except Exception as e:
        file_version_content = str(e)

    try:
        file_build_content = (Path(__file__).absolute().parent.parent / 'BUILD').read_text().strip()
    except Exception as e:
        file_build_content = str(e)

    status_data = {
        # Use strip() to remove leading and trailing spaces, newlines, and tabs
        'version': file_version_content,
        'build': file_build_content,
        'neo4j_connection': False
    }

    # Don't use try/except here
    is_neo4j_connected = app_neo4j_queries.check_connection(neo4j_driver_instance)

    if is_neo4j_connected:
        status_data['neo4j_connection'] = True

    # Only show the Memcached connection status when the caching is enabled
    if MEMCACHED_MODE:
        status_data['memcached_connection'] = False

        try:
            # If can't connect, won't be able to get the Memcached version
            memcached_client_instance.version()
            status_data['memcached_connection'] = True
        except Exception:
            logger.error('Failed to connect to Memcached server')

    return jsonify(status_data)


"""
Currently for debugging purpose 
Essentially does the same as ingest-api's `/metadata/usergroups` using the deprecated commons method
Globus groups token is required by AWS API Gateway lambda authorizer

Returns
-------
json
    A json list of globus groups this user belongs to
"""
@app.route('/usergroups', methods = ['GET'])
def get_user_groups():
    token = get_user_token(request)
    groups_list = auth_helper_instance.get_user_groups_deprecated(token)
    return jsonify(groups_list)


"""
Delete ALL the following cached data from Memcached, Data Admin access is required in AWS API Gateway:
    - cached individual entity dict
    - cached IDs dict from uuid-api
    - cached yaml content from github raw URLs
    - cached TSV file content for reference DOIs redirect

Returns
-------
str
    A confirmation message
"""
@app.route('/flush-all-cache', methods = ['DELETE'])
def flush_all_cache():
    msg = ''

    if MEMCACHED_MODE:
        memcached_client_instance.flush_all()
        msg = 'All cached data (entities, IDs, yamls, tsv) has been deleted from Memcached'
    else:
        msg = 'No caching is being used because Memcached mode is not enabled at all'

    return msg


"""
Delete the cached data from Memcached for a given entity, Data Admin access is required in AWS API Gateway

Parameters
----------
id : str
    The HuBMAP ID (e.g. HBM123.ABCD.456) or UUID of target entity (Donor/Dataset/Sample/Upload/Collection/Publication)

Returns
-------
str
    A confirmation message
"""
@app.route('/flush-cache/<id>', methods = ['DELETE'])
def flush_cache(id):
    msg = ''

    if MEMCACHED_MODE:
        delete_cache(id)
        msg = f'The cached data has been deleted from Memcached for entity {id}'
    else:
        msg = 'No caching is being used because Memcached mode is not enabled at all'

    return msg


"""
Retrieve the ancestor organ(s) of a given entity

The gateway treats this endpoint as public accessible

Parameters
----------
id : str
    The HuBMAP ID (e.g. HBM123.ABCD.456) or UUID of target entity (Dataset/Sample)

Returns
-------
json
    List of organs that are ancestors of the given entity
    - Only dataset entities can return multiple ancestor organs
      as Samples can only have one parent.
    - If no organ ancestors are found an empty list is returned
    - If requesting the ancestor organ of a Sample of type Organ or Donor/Collection/Upload
      a 400 response is returned.
"""
@app.route('/entities/<id>/ancestor-organs', methods = ['GET'])
def get_ancestor_organs(id):
    # Token is not required, but if an invalid token provided,
    # we need to tell the client with a 401 error
    validate_token_if_auth_header_exists(request)

    # Use the internal token to query the target entity
    # since public entities don't require user token
    token = get_internal_token()

    # Get the entity dict from cache if exists
    # Otherwise query against uuid-api and neo4j to get the entity dict if the id exists
    entity_dict = query_target_entity(id, token)
    normalized_entity_type = entity_dict['entity_type']

    # A bit validation
    if normalized_entity_type not in ['Sample'] and \
            not schema_manager.entity_type_instanceof(normalized_entity_type, 'Dataset'):
        bad_request_error(f"Unable to get the ancestor organs for this: {normalized_entity_type},"
                          " supported entity types: Sample, Dataset, Publication")

    if normalized_entity_type == 'Sample' and entity_dict['sample_category'].lower() == 'organ':
        bad_request_error("Unable to get the ancestor organ of an organ.")

    if schema_manager.entity_type_instanceof(normalized_entity_type, 'Dataset'):
        # Only published/public datasets don't require token
        if entity_dict['status'].lower() != DATASET_STATUS_PUBLISHED:
            # Token is required and the user must belong to HuBMAP-READ group
            token = get_user_token(request, non_public_access_required = True)
    else:
        # The `data_access_level` of Sample can only be either 'public' or 'consortium'
        if entity_dict['data_access_level'] == ACCESS_LEVEL_CONSORTIUM:
            token = get_user_token(request, non_public_access_required = True)

    # By now, either the entity is public accessible or the user token has the correct access level
    organs = app_neo4j_queries.get_ancestor_organs(neo4j_driver_instance, entity_dict['uuid'])

    # Skip executing the trigger method to get Sample.direct_ancestor
    properties_to_skip = ['direct_ancestor']
    complete_entities_list = schema_manager.get_complete_entities_list(token, organs, properties_to_skip)

    # Final result after normalization
    final_result = schema_manager.normalize_entities_list_for_response(complete_entities_list)

    return jsonify(final_result)


@app.route('/entities/<id>/instanceof/<type>', methods=['GET'])
def get_entities_instanceof(id, type):
    try:
        instanceof: bool = schema_manager.entity_instanceof(id, type)
    except:
        bad_request_error("Unable to process request")
    return make_response(jsonify({'instanceof': instanceof}), 200)


@app.route('/entities/type/<type_a>/instanceof/<type_b>', methods=['GET'])
def get_entities_type_instanceof(type_a, type_b):
    try:
        instanceof: bool = schema_manager.entity_type_instanceof(type_a, type_b)
    except:
        bad_request_error("Unable to process request")
    return make_response(jsonify({'instanceof': instanceof}), 200)


"""
Endpoint which sends the "visibility" of an entity using values from DataVisibilityEnum.

Not exposed through the gateway.  Used by services like search-api to, for example, determine if
a Collection can be in a public index while encapsulating the logic to determine that in this service.

Parameters
----------
id : str
    The HuBMAP ID (e.g. HBM123.ABCD.456) or UUID of target collection 

Returns
-------
json
    A value from DataVisibilityEnum
"""
@app.route('/visibility/<id>', methods = ['GET'])
def get_entity_visibility(id):
    # Token is not required, but if an invalid token provided,
    # we need to tell the client with a 401 error
    validate_token_if_auth_header_exists(request)

    # Use the internal token to query the target entity
    # since public entities don't require user token
    token = get_internal_token()

    # Get the entity dict from cache if exists
    # Otherwise query against uuid-api and neo4j to get the entity dict if the id exists
    entity_dict = query_target_entity(id, token)
    normalized_entity_type = entity_dict['entity_type']

    # Get the generated complete entity result from cache if exists
    # Otherwise re-generate on the fly.  To verify if a Collection is public, it is
    # necessary to have its Datasets, which are populated as triggered data, so
    # pull back the complete entity
    complete_dict = schema_manager.get_complete_entity_result(token, entity_dict)

    # Determine if the entity is publicly visible base on its data, only.
    entity_scope = _get_entity_visibility(normalized_entity_type=normalized_entity_type, entity_dict=complete_dict)

    return jsonify(entity_scope.value)

def _get_entity_visibility(normalized_entity_type, entity_dict):
    if normalized_entity_type not in schema_manager.get_all_entity_types():
        logger.log( logging.ERROR
                    ,f"normalized_entity_type={normalized_entity_type}"
                     f" not recognized by schema_manager.get_all_entity_types().")
        bad_request_error(f"'{normalized_entity_type}' is not a recognized entity type.")

    # Use the characteristics of the entity's data to classify the entity's visibility, so
    # it can be used along with the user's authorization to determine access.
    entity_visibility=DataVisibilityEnum.NONPUBLIC
    if schema_manager.entity_type_instanceof(normalized_entity_type, 'Dataset') and \
       entity_dict['status'].lower() == DATASET_STATUS_PUBLISHED:
        entity_visibility=DataVisibilityEnum.PUBLIC
    elif normalized_entity_type == 'Collection' and \
        'registered_doi' in entity_dict and \
        'doi_url' in entity_dict and \
        'contacts' in entity_dict and \
        'creators' in entity_dict and \
        len(entity_dict['contacts']) > 0 and \
        len(entity_dict['creators']) > 0:
            # Get the data_access_level for each Dataset in the Collection from Neo4j
            collection_dataset_statuses = schema_neo4j_queries.get_collection_datasets_statuses(neo4j_driver_instance
                                                                                                ,entity_dict['uuid'])

            # If the list of distinct statuses for Datasets in the Collection only has one entry, and
            # it is 'published', the Collection is public
            if len(collection_dataset_statuses) == 1 and \
                collection_dataset_statuses[0].lower() == SchemaConstants.DATASET_STATUS_PUBLISHED:
                entity_visibility=DataVisibilityEnum.PUBLIC
    elif normalized_entity_type == 'Upload':
        # Upload entities require authorization to access, so keep the
        # entity_visibility as non-public, as initialized outside block.
        pass
    elif normalized_entity_type in ['Donor','Sample'] and \
         entity_dict['data_access_level'] == ACCESS_LEVEL_PUBLIC:
        entity_visibility = DataVisibilityEnum.PUBLIC
    return entity_visibility

"""
Retrieve the metadata information of a given entity by id

The gateway treats this endpoint as public accessible

Result filtering is supported based on query string
For example: /entities/<id>?property=data_access_level

Parameters
----------
id : str
    The HuBMAP ID (e.g. HBM123.ABCD.456) or UUID of target entity 

Returns
-------
json
    All the properties or filtered property of the target entity
"""
@app.route('/entities/<id>', methods = ['GET'])
def get_entity_by_id(id):
    # Token is not required, but if an invalid token provided,
    # we need to tell the client with a 401 error
    validate_token_if_auth_header_exists(request)

    # Use the internal token to query the target entity
    # since public entities don't require user token
    token = get_internal_token()

    # Get the entity dict from cache if exists
    # Otherwise query against uuid-api and neo4j to get the entity dict if the id exists
    entity_dict = query_target_entity(id, token)
    normalized_entity_type = entity_dict['entity_type']

    # Get the generated complete entity result from cache if exists
    # Otherwise re-generate on the fly
    complete_dict = schema_manager.get_complete_entity_result(token, entity_dict)

    # Determine if the entity is publicly visible base on its data, only.
    # To verify if a Collection is public, it is necessary to have its Datasets, which
    # are populated as triggered data.  So pull back the complete entity for
    # _get_entity_visibility() to check.
    entity_scope = _get_entity_visibility(normalized_entity_type=normalized_entity_type, entity_dict=complete_dict)

    # Initialize the user as authorized if the data is public.  Otherwise, the
    # user is not authorized and credentials must be checked.
    if entity_scope == DataVisibilityEnum.PUBLIC:
        user_authorized = True
    else:
        # It's highly possible that there's no token provided
        user_token = get_user_token(request)

        # The user_token is flask.Response on error
        # Without token, the user can only access public collections, modify the collection result
        # by only returning public datasets attached to this collection
        if isinstance(user_token, Response):
            forbidden_error(f"{normalized_entity_type} for {id} is not accessible without presenting a token.")
        else:
            # When the groups token is valid, but the user doesn't belong to HuBMAP-READ group
            # Or the token is valid but doesn't contain group information (auth token or transfer token)
            user_authorized = user_in_hubmap_read_group(request)

    # We'll need to return all the properties including those generated by
    # `on_read_trigger` to have a complete result e.g., the 'next_revision_uuid' and
    # 'previous_revision_uuid' being used below.
    # Collections, however, will filter out only public properties for return.
    if not user_authorized:
        forbidden_error(f"The requested {normalized_entity_type} has non-public data."
                        f"  A Globus token with access permission is required.")

    # Also normalize the result based on schema
    final_result = schema_manager.normalize_entity_result_for_response(complete_dict)

    # Result filtering based on query string
    # The `data_access_level` property is available in all entities Donor/Sample/Dataset
    # and this filter is being used by gateway to check the data_access_level for file assets
    # The `status` property is only available in Dataset and being used by search-api for revision
    result_filtering_accepted_property_keys = ['data_access_level', 'status']

    if bool(request.args):
        property_key = request.args.get('property')

        if property_key is not None:
            # Validate the target property
            if property_key not in result_filtering_accepted_property_keys:
                bad_request_error(f"Only the following property keys are supported in the query string: {COMMA_SEPARATOR.join(result_filtering_accepted_property_keys)}")

            if property_key == 'status' and \
                    not schema_manager.entity_type_instanceof(normalized_entity_type, 'Dataset'):
                bad_request_error(f"Only Dataset or Publication supports 'status' property key in the query string")

            # Response with the property value directly
            # Don't use jsonify() on string value
            return complete_dict[property_key]
        else:
            bad_request_error("The specified query string is not supported. Use '?property=<key>' to filter the result")
    else:
        # Response with the dict
        return jsonify(final_result)


"""
Retrive the full tree above the referenced entity and build the provenance document

The gateway treats this endpoint as public accessible

Parameters
----------
id : str
    The HuBMAP ID (e.g. HBM123.ABCD.456) or UUID of target entity 

Returns
-------
json
    All the provenance details associated with this entity
"""
@app.route('/entities/<id>/provenance', methods = ['GET'])
def get_entity_provenance(id):
    # Token is not required, but if an invalid token provided,
    # we need to tell the client with a 401 error
    validate_token_if_auth_header_exists(request)

    # Use the internal token to query the target entity
    # since public entities don't require user token
    token = get_internal_token()

    # Get the entity dict from cache if exists
    # Otherwise query against uuid-api and neo4j to get the entity dict if the id exists
    entity_dict = query_target_entity(id, token)
    uuid = entity_dict['uuid']
    normalized_entity_type = entity_dict['entity_type']

    # A bit validation to prevent Lab or Collection being queried
    if normalized_entity_type not in ['Donor', 'Sample'] and \
            not schema_manager.entity_type_instanceof(normalized_entity_type, 'Dataset'):
        bad_request_error(f"Unable to get the provenance for this {normalized_entity_type},"
                          " supported entity types: Donor, Sample, Dataset, Publication")

    if schema_manager.entity_type_instanceof(normalized_entity_type, 'Dataset'):
        # Only published/public datasets don't require token
        if entity_dict['status'].lower() != DATASET_STATUS_PUBLISHED:
            # Token is required and the user must belong to HuBMAP-READ group
            token = get_user_token(request, non_public_access_required = True)
    else:
        # The `data_access_level` of Donor/Sample can only be either 'public' or 'consortium'
        if entity_dict['data_access_level'] == ACCESS_LEVEL_CONSORTIUM:
            token = get_user_token(request, non_public_access_required = True)

    # By now, either the entity is public accessible or the user token has the correct access level
    # Will just proceed to get the provenance information
    # Get the `depth` from query string if present and it's used by neo4j query
    # to set the maximum number of hops in the traversal
    depth = None
    if 'depth' in request.args:
        depth = int(request.args.get('depth'))

    # Convert neo4j json to dict
    neo4j_result = app_neo4j_queries.get_provenance(neo4j_driver_instance, uuid, depth)
    raw_provenance_dict = dict(neo4j_result['json'])

    # Normalize the raw provenance nodes based on the yaml schema
    normalized_provenance_dict = {
        'relationships': raw_provenance_dict['relationships'],
        'nodes': []
    }

    for node_dict in raw_provenance_dict['nodes']:
        # The schema yaml doesn't handle Lab nodes, just leave it as is
        if (node_dict['label'] == 'Entity') and (node_dict['entity_type'] != 'Lab'):
            # Generate trigger data
            # Skip some of the properties that are time-consuming to generate via triggers:
            # director_ancestor for Sample, and direct_ancestors for Dataset
            # Also skip next_revision_uuid and previous_revision_uuid for Dataset to avoid additional
            # checks when the target Dataset is public but the revisions are not public
            properties_to_skip = [
                'direct_ancestors',
                'direct_ancestor',
                'next_revision_uuid',
                'previous_revision_uuid'
            ]

            # We'll need to return all the properties (except the ones to skip from above list)
            # including those generated by `on_read_trigger` to have a complete result
            # The 'on_read_trigger' doesn't really need a token
            complete_entity_dict = schema_manager.get_complete_entity_result(token, node_dict, properties_to_skip)

            # Filter out properties not defined or not to be exposed in the schema yaml
            normalized_entity_dict = schema_manager.normalize_entity_result_for_response(complete_entity_dict)

            # Now the node to be used by provenance is all regulated by the schema
            normalized_provenance_dict['nodes'].append(normalized_entity_dict)
        elif node_dict['label'] == 'Activity':
            # Normalize Activity nodes too
            normalized_activity_dict = schema_manager.normalize_activity_result_for_response(node_dict)
            normalized_provenance_dict['nodes'].append(normalized_activity_dict)
        else:
            # Skip Entity Lab nodes
            normalized_provenance_dict['nodes'].append(node_dict)

    provenance_json = provenance.get_provenance_history(uuid, normalized_provenance_dict, auth_helper_instance)

    # Response with the provenance details
    return Response(response = provenance_json, mimetype = "application/json")


"""
Show all the supported entity types

The gateway treats this endpoint as public accessible

Returns
-------
json
    A list of all the available entity types defined in the schema yaml
"""
@app.route('/entity-types', methods = ['GET'])
def get_entity_types():
    # Token is not required, but if an invalid token provided,
    # we need to tell the client with a 401 error
    validate_token_if_auth_header_exists(request)

    return jsonify(schema_manager.get_all_entity_types())


"""
Retrieve all the entity nodes for a given entity type
Result filtering is supported based on query string
For example: /<entity_type>/entities?property=uuid

NOTE: this endpoint is NOT exposed via AWS API Gateway due to performance consideration
It's only used by search-api with making internal calls during index/reindex time bypassing AWS API Gateway

Parameters
----------
entity_type : str
    One of the supported entity types: Dataset, Collection, Sample, Donor

Returns
-------
json
    All the entity nodes in a list of the target entity type
"""
@app.route('/<entity_type>/entities', methods = ['GET'])
def get_entities_by_type(entity_type):
    final_result = []

    # Normalize user provided entity_type
    normalized_entity_type = schema_manager.normalize_entity_type(entity_type)

    # Validate the normalized_entity_type to ensure it's one of the accepted types
    try:
        schema_manager.validate_normalized_entity_type(normalized_entity_type)
    except schema_errors.InvalidNormalizedEntityTypeException as e:
        bad_request_error("Invalid entity type provided: " + entity_type)

    # Result filtering based on query string
    if bool(request.args):
        property_key = request.args.get('property')

        if property_key is not None:
            result_filtering_accepted_property_keys = ['uuid']

            # Validate the target property
            if property_key not in result_filtering_accepted_property_keys:
                bad_request_error(f"Only the following property keys are supported in the query string: {COMMA_SEPARATOR.join(result_filtering_accepted_property_keys)}")

            # Only return a list of the filtered property value of each entity
            property_list = app_neo4j_queries.get_entities_by_type(neo4j_driver_instance, normalized_entity_type, property_key)

            # Final result
            final_result = property_list
        else:
            bad_request_error("The specified query string is not supported. Use '?property=<key>' to filter the result")
    # Return all the details if no property filtering
    else:
        # Generate trigger data and merge into a big dict.  Specify the name of properties which may
        # be time-consuming to generate using triggers for some entities.  The properties will be
        # skipped if generated (and included on entities where they are not generated.)
        # and skip some of the properties that are time-consuming to generate via triggers
        generated_properties_to_skip = [
            # Properties to skip for Sample
            'direct_ancestor',
            # Properties to skip for Upload
            'datasets',
            # Properties to skip for Dataset
            'direct_ancestors',
            'collections',
            'upload',
            'title',
            'previous_revision_uuid',
            'next_revision_uuid'
        ]
        # Get user token from Authorization header.  Since this endpoint is not exposed through the AWS Gateway
        token = get_user_token(request)

        # Get back a list of entity dicts for the given entity type
        entities_list = app_neo4j_queries.get_entities_by_type(neo4j_driver_instance, normalized_entity_type)

        complete_entities_list = schema_manager.get_complete_entities_list(token, entities_list, generated_properties_to_skip)

        # Final result after normalization
        final_result = schema_manager.normalize_entities_list_for_response(complete_entities_list)

    # Response with the final result
    return jsonify(final_result)

"""
Create an entity of the target type in neo4j

Response result filtering is supported based on query string
For example: /entities/<entity_type>?return_all_properties=true
Default to skip those time-consuming properties

Parameters
----------
entity_type : str
    One of the target entity types (case-insensitive since will be normalized): Dataset, Donor, Sample, Upload, Collection

Returns
-------
json
    All the properties of the newly created entity
"""
@app.route('/entities/<entity_type>', methods = ['POST'])
def create_entity(entity_type):
    if READ_ONLY_MODE:
        forbidden_error("Access not granted when entity-api in READ-ONLY mode")

    # If an invalid token provided, we need to tell the client with a 401 error, rather
    # than a 500 error later if the token is not good.
    validate_token_if_auth_header_exists(request)
    # Get user token from Authorization header
    user_token = get_user_token(request)

    # Normalize user provided entity_type
    normalized_entity_type = schema_manager.normalize_entity_type(entity_type)

    # Validate the normalized_entity_type to make sure it's one of the accepted types
    try:
        schema_manager.validate_normalized_entity_type(normalized_entity_type)
    except schema_errors.InvalidNormalizedEntityTypeException as e:
        bad_request_error(f"Invalid entity type provided: {entity_type}")

    # Execute entity level validator defined in schema yaml before entity creation
    # Currently on Dataset and Upload creation require application header
    try:
        schema_manager.execute_entity_level_validator('before_entity_create_validator', normalized_entity_type, request)
    except schema_errors.MissingApplicationHeaderException as e:
        bad_request_error(e)
    except schema_errors.InvalidApplicationHeaderException as e:
        bad_request_error(e)

    # Always expect a json body
    require_json(request)

    # Parse incoming json string into json data(python dict object)
    json_data_dict = request.get_json()

    # Validate request json against the yaml schema
    try:
        schema_manager.validate_json_data_against_schema(json_data_dict, normalized_entity_type)
    except schema_errors.SchemaValidationException as e:
        # No need to log the validation errors
        bad_request_error(str(e))

    # Execute property level validators defined in schema yaml before entity property creation
    # Use empty dict {} to indicate there's no existing_data_dict
    try:
        schema_manager.execute_property_level_validators('before_property_create_validators', normalized_entity_type, request, {}, json_data_dict)
    # Currently only ValueError
    except ValueError as e:
        bad_request_error(e)
    except schema_errors.UnimplementedValidatorException as uve:
        internal_server_error(uve)

    # Additional validation for Sample entities
    if normalized_entity_type == 'Sample':
        direct_ancestor_uuid = json_data_dict['direct_ancestor_uuid']
        # Check existence of the direct ancestor (either another Sample or Donor)
        direct_ancestor_dict = query_target_entity(direct_ancestor_uuid, user_token)

        # `sample_category` is required on create
        sample_category = json_data_dict['sample_category'].lower()
        
        # Validations on registering an organ
        if sample_category == 'organ':
            # To register an organ, the source has to be a Donor
            # It doesn't make sense to register an organ with some other sample type as the parent
            if direct_ancestor_dict['entity_type'] != 'Donor':
                bad_request_error("To register an organ, the source has to be a Donor")

            # A valid organ code must be present in the `organ` field
            if ('organ' not in json_data_dict) or (json_data_dict['organ'].strip() == ''):
                bad_request_error("A valid organ code is required when registering an organ associated with a Donor")
            
            # Must be a 2-letter alphabetic code and can be found in UBKG ontology-api
            validate_organ_code(json_data_dict['organ'])
        else:
            if 'organ' in json_data_dict:
                bad_request_error("The sample category must be organ when an organ code is provided")

        # Creating the ids require organ code to be specified for the samples to be created when the
        # sample's direct ancestor is a Donor.
        if direct_ancestor_dict['entity_type'] == 'Donor':
            if sample_category != 'organ':
                bad_request_error("The sample category must be organ when the direct ancestor is a Donor")

            if ('organ' not in json_data_dict) or (json_data_dict['organ'].strip() == ''):
                bad_request_error("A valid organ code is required when registering an organ associated with a Donor")

            validate_organ_code(json_data_dict['organ'])

    # Additional validation for Dataset entities
    if schema_manager.entity_type_instanceof(normalized_entity_type, 'Dataset'):
        # Adding publication to the check for direct ancestors. Derek-Furst 2/17/23
        # `direct_ancestor_uuids` is required for creating new Dataset
        # Check existence of those direct ancestors
        for direct_ancestor_uuid in json_data_dict['direct_ancestor_uuids']:
            direct_ancestor_dict = query_target_entity(direct_ancestor_uuid, user_token)

        # Also check existence of the previous revision dataset if specified
        if 'previous_revision_uuid' in json_data_dict:
            if isinstance(json_data_dict['previous_revision_uuid'], list):
                previous_revision_list = json_data_dict['previous_revision_uuid']

                nested_revisions =  app_neo4j_queries.nested_previous_revisions(neo4j_driver_instance, previous_revision_list)
                if nested_revisions:
                    bad_request_error(f"{nested_revisions[0][0]} is a revision of {nested_revisions[1][0]}. Datasets in previous_revision_uuid must not be revisions of eachother")
            else:
                previous_revision_list = [json_data_dict['previous_revision_uuid']]
            for previous_revision in previous_revision_list:
                previous_version_dict = query_target_entity(previous_revision, user_token)

                # Make sure the previous version entity is either a Dataset or Sample (and publication 2/17/23)
                if not schema_manager.entity_type_instanceof(previous_version_dict['entity_type'], 'Dataset'):
                    bad_request_error(f"The previous_revision_uuid specified for this dataset must be either a Dataset or Sample or Publication")

                next_revision_is_latest = app_neo4j_queries.is_next_revision_latest(neo4j_driver_instance, previous_version_dict['uuid'])

                # As long as the list is not empty, tell the users to use a different 'previous_revision_uuid'
                if not next_revision_is_latest:
                    bad_request_error(f"The previous_revision_uuid specified for this dataset has already had a next revision")

                # Only published datasets can have revisions made of them. Verify that that status of the Dataset specified
                # by previous_revision_uuid is published. Else, bad request error.
                if previous_version_dict['status'].lower() != DATASET_STATUS_PUBLISHED:
                    bad_request_error(f"The previous_revision_uuid specified for this dataset must be 'Published' in order to create a new revision from it")

    # If the preceding "additional validations" did not raise an error,
    # generate 'before_create_trigger' data and create the entity details in Neo4j
    merged_dict = create_entity_details(request, normalized_entity_type, user_token, json_data_dict)


    # For Donor: link to parent Lab node
    # For Sample: link to existing direct ancestor
    # For Dataset: link to direct ancestors
    # For Collection: link to member Datasets
    # For Upload: link to parent Lab node
    after_create(normalized_entity_type, user_token, merged_dict)

    # By default we'll return all the properties but skip these time-consuming ones
    # Donor doesn't need to skip any
    properties_to_skip = []

    if normalized_entity_type == 'Sample':
        properties_to_skip = [
            'direct_ancestor'
        ]
    # 2/17/23 - Also skipping these properties for publications ~Derek Furst
    elif schema_manager.entity_type_instanceof(normalized_entity_type, 'Dataset'):
        properties_to_skip = [
            'direct_ancestors',
            'collections',
            'upload',
            'title', 
            'previous_revision_uuid', 
            'next_revision_uuid'
        ]
    elif normalized_entity_type in ['Upload', 'Collection']:
        properties_to_skip = [
            'datasets'
        ]

    # Result filtering based on query string
    # Will return all properties by running all the read triggers
    # If the request specifies `/entities/<entity_type>?return_all_properties=true`
    if bool(request.args):
        # The parsed query string value is a string 'true'
        return_all_properties = request.args.get('return_all_properties')

        if (return_all_properties is not None) and (return_all_properties.lower() == 'true'):
            properties_to_skip = []

    # Generate the filtered or complete entity dict to send back
    complete_dict = schema_manager.get_complete_entity_result(user_token, merged_dict, properties_to_skip)

    # Will also filter the result based on schema
    normalized_complete_dict = schema_manager.normalize_entity_result_for_response(complete_dict)

    # Also index the new entity node in elasticsearch via search-api
    logger.log(logging.INFO
               ,f"Re-indexing for creation of {complete_dict['entity_type']}"
                f" with UUID {complete_dict['uuid']}")
    reindex_entity(complete_dict['uuid'], user_token)

    return jsonify(normalized_complete_dict)

"""
Create multiple samples from the same source entity

Parameters
----------
count : str
    The number of samples to be created

Returns
-------
json
    All the properties of the newly created entity
"""
@app.route('/entities/multiple-samples/<count>', methods = ['POST'])
def create_multiple_samples(count):
    if READ_ONLY_MODE:
        forbidden_error("Access not granted when entity-api in READ-ONLY mode")

    # Get user token from Authorization header
    user_token = get_user_token(request)

    # Normalize user provided entity_type
    normalized_entity_type = 'Sample'

    # Always expect a json body
    require_json(request)

    # Parse incoming json string into json data(python dict object)
    json_data_dict = request.get_json()

    # Validate request json against the yaml schema
    try:
        schema_manager.validate_json_data_against_schema(json_data_dict, normalized_entity_type)
    except schema_errors.SchemaValidationException as e:
        # No need to log the validation errors
        bad_request_error(str(e))

    # `direct_ancestor_uuid` is required on create
    # Check existence of the direct ancestor (either another Sample or Donor)
    direct_ancestor_dict = query_target_entity(json_data_dict['direct_ancestor_uuid'], user_token)

    # Creating the ids require organ code to be specified for the samples to be created when the
    # sample's direct ancestor is a Donor.
    # Must be one of the codes from: https://github.com/hubmapconsortium/search-api/blob/main/src/search-schema/data/definitions/enums/organ_types.yaml
    if direct_ancestor_dict['entity_type'] == 'Donor':
        # `sample_category` is required on create
        if json_data_dict['sample_category'].lower() != 'organ':
            bad_request_error("The sample_category must be organ since the direct ancestor is a Donor")

        # Currently we don't validate the provided organ code though
        if ('organ' not in json_data_dict) or (not json_data_dict['organ']):
            bad_request_error("A valid organ code is required since the direct ancestor is a Donor")

    # Generate 'before_create_triiger' data and create the entity details in Neo4j
    generated_ids_dict_list = create_multiple_samples_details(request, normalized_entity_type, user_token, json_data_dict, count)

    # Also index the each new Sample node in elasticsearch via search-api
    for id_dict in generated_ids_dict_list:
        reindex_entity(id_dict['uuid'], user_token)

    return jsonify(generated_ids_dict_list)


"""
Update the properties of a given entity

Response result filtering is supported based on query string
For example: /entities/<id>?return_all_properties=true
Default to skip those time-consuming properties

Parameters
----------
entity_type : str
    One of the normalized entity types: Dataset, Collection, Sample, Donor
id : str
    The HuBMAP ID (e.g. HBM123.ABCD.456) or UUID of target entity 

Returns
-------
json
    All the updated properties of the target entity
"""
@app.route('/entities/<id>', methods = ['PUT'])
def update_entity(id):
    if READ_ONLY_MODE:
        forbidden_error("Access not granted when entity-api in READ-ONLY mode")

    # Get user token from Authorization header
    user_token = get_user_token(request)

    # Always expect a json body
    require_json(request)

    # Parse incoming json string into json data(python dict object)
    json_data_dict = request.get_json()

    # Normalize user provided status
    if "status" in json_data_dict:
        normalized_status = schema_manager.normalize_status(json_data_dict["status"])
        json_data_dict["status"] = normalized_status

    has_updated_status = False
    if ('status' in json_data_dict) and (json_data_dict['status']):
        has_updated_status = True

    # Normalize user provided status
    if "sub_status" in json_data_dict:
        normalized_status = schema_manager.normalize_status(json_data_dict["sub_status"])
        json_data_dict["sub_status"] = normalized_status

    # Get the entity dict from cache if exists
    # Otherwise query against uuid-api and neo4j to get the entity dict if the id exists
    entity_dict = query_target_entity(id, user_token)

    # Normalize user provided entity_type
    normalized_entity_type = schema_manager.normalize_entity_type(entity_dict['entity_type'])

    # Note, we don't support entity level validators on entity update via PUT
    # Only entity create via POST is supported at the entity level

    # Validate request json against the yaml schema
    # Pass in the entity_dict for missing required key check, this is different from creating new entity
    try:
        schema_manager.validate_json_data_against_schema(json_data_dict, normalized_entity_type, existing_entity_dict = entity_dict)
    except schema_errors.SchemaValidationException as e:
        # No need to log the validation errors
        bad_request_error(str(e))

    # Execute property level validators defined in schema yaml before entity property update
    try:
        schema_manager.execute_property_level_validators('before_property_update_validators', normalized_entity_type, request, entity_dict, json_data_dict)
    except (schema_errors.MissingApplicationHeaderException,
            schema_errors.InvalidApplicationHeaderException,
            KeyError,
            ValueError) as e:
        bad_request_error(e)

    # Sample, Dataset, and Upload: additional validation, update entity, after_update_trigger
    # Collection and Donor: update entity
    if normalized_entity_type == 'Sample':
        # A bit more validation for updating the sample and the linkage to existing source entity
        has_direct_ancestor_uuid = False
        if ('direct_ancestor_uuid' in json_data_dict) and json_data_dict['direct_ancestor_uuid']:
            has_direct_ancestor_uuid = True

            direct_ancestor_uuid = json_data_dict['direct_ancestor_uuid']
            # Check existence of the source entity
            direct_ancestor_dict = query_target_entity(direct_ancestor_uuid, user_token)
            # Also make sure it's either another Sample or a Donor
            if direct_ancestor_dict['entity_type'] not in ['Donor', 'Sample']:
                bad_request_error(f"The uuid: {direct_ancestor_uuid} is not a Donor neither a Sample, cannot be used as the direct ancestor of this Sample")

        # Generate 'before_update_triiger' data and update the entity details in Neo4j
        merged_updated_dict = update_entity_details(request, normalized_entity_type, user_token, json_data_dict, entity_dict)

        # Handle linkages update via `after_update_trigger` methods
        if has_direct_ancestor_uuid:
            after_update(normalized_entity_type, user_token, merged_updated_dict)
    # 2/17/23 - Adding direct ancestor checks to publication as well as dataset.
    elif normalized_entity_type in ['Dataset', 'Publication']:
        # A bit more validation if `direct_ancestor_uuids` provided
        has_direct_ancestor_uuids = False
        has_associated_collection_uuid = False
        if ('direct_ancestor_uuids' in json_data_dict) and (json_data_dict['direct_ancestor_uuids']):
            has_direct_ancestor_uuids = True

            # Check existence of those source entities
            for direct_ancestor_uuid in json_data_dict['direct_ancestor_uuids']:
                direct_ancestor_dict = query_target_entity(direct_ancestor_uuid, user_token)
        if ('associated_collection_uuid' in json_data_dict) and (json_data_dict['associated_collection_uuid']):
            has_associated_collection_uuid = True

            # Check existence of associated collection
            associated_collection_dict = query_target_entity(json_data_dict['associated_collection_uuid'], user_token)

        # Generate 'before_update_trigger' data and update the entity details in Neo4j
        merged_updated_dict = update_entity_details(request, normalized_entity_type, user_token, json_data_dict, entity_dict)

        # Handle linkages update via `after_update_trigger` methods
        if has_direct_ancestor_uuids or has_associated_collection_uuid or has_updated_status:
            after_update(normalized_entity_type, user_token, merged_updated_dict)
    elif normalized_entity_type == 'Upload':
        has_dataset_uuids_to_link = False
        if ('dataset_uuids_to_link' in json_data_dict) and (json_data_dict['dataset_uuids_to_link']):
            has_dataset_uuids_to_link = True

            # Check existence of those datasets to be linked
            # If one of the datasets to be linked appears to be already linked,
            # neo4j query won't create the new linkage due to the use of `MERGE`
            for dataset_uuid in json_data_dict['dataset_uuids_to_link']:
                dataset_dict = query_target_entity(dataset_uuid, user_token)
                # Also make sure it's a Dataset (or publication 2/17/23)
                if dataset_dict['entity_type'] not in ['Dataset', 'Publication']:
                    bad_request_error(f"The uuid: {dataset_uuid} is not a Dataset or Publication, cannot be linked to this Upload")

        has_dataset_uuids_to_unlink = False
        if ('dataset_uuids_to_unlink' in json_data_dict) and (json_data_dict['dataset_uuids_to_unlink']):
            has_dataset_uuids_to_unlink = True

            # Check existence of those datasets to be unlinked
            # If one of the datasets to be unlinked appears to be not linked at all,
            # the neo4j cypher will simply skip it because it won't match the "MATCH" clause
            # So no need to tell the end users that this dataset is not linked
            # Let alone checking the entity type to ensure it's a Dataset
            for dataset_uuid in json_data_dict['dataset_uuids_to_unlink']:
                dataset_dict = query_target_entity(dataset_uuid, user_token)

        # Generate 'before_update_trigger' data and update the entity details in Neo4j
        merged_updated_dict = update_entity_details(request, normalized_entity_type, user_token, json_data_dict, entity_dict)

        # Handle linkages update via `after_update_trigger` methods
        if has_dataset_uuids_to_link or has_dataset_uuids_to_unlink or has_updated_status:
            after_update(normalized_entity_type, user_token, merged_updated_dict)
    elif normalized_entity_type == 'Collection':
        entity_visibility = _get_entity_visibility(  normalized_entity_type=normalized_entity_type
                                                    ,entity_dict=entity_dict)
        # Prohibit update of an existing Collection if it meets criteria of being visible to public e.g. has DOI.
        if entity_visibility == DataVisibilityEnum.PUBLIC:
            logger.info(f"Attempt to update {normalized_entity_type} with id={id} which has visibility {entity_visibility}.")
            bad_request_error(f"Cannot update {normalized_entity_type} due '{entity_visibility.value}' visibility.")

        # Generate 'before_update_trigger' data and update the entity details in Neo4j
        merged_updated_dict = update_entity_details(request, normalized_entity_type, user_token, json_data_dict, entity_dict)

        # Handle linkages update via `after_update_trigger` methods
        after_update(normalized_entity_type, user_token, merged_updated_dict)
    else:
        # Generate 'before_update_trigger' data and update the entity details in Neo4j
        merged_updated_dict = update_entity_details(request, normalized_entity_type, user_token, json_data_dict, entity_dict)

    # By default we'll return all the properties but skip these time-consuming ones
    # Donor doesn't need to skip any
    properties_to_skip = []

    if normalized_entity_type == 'Sample':
        properties_to_skip = [
            'direct_ancestor'
        ]
    # 2/17/23 - Also adding publication for skipping properties ~Derek Furst
    elif schema_manager.entity_type_instanceof(normalized_entity_type, 'Dataset'):
        properties_to_skip = [
            'direct_ancestors',
            'collections',
            'upload',
            'title', 
            'previous_revision_uuid', 
            'next_revision_uuid'
        ]
    elif normalized_entity_type in ['Upload', 'Collection']:
        properties_to_skip = [
            'datasets'
        ]

    # Result filtering based on query string
    # Will return all properties by running all the read triggers
    # If the reuqest specifies `/entities/<id>?return_all_properties=true`
    if bool(request.args):
        # The parased query string value is a string 'true'
        return_all_properties = request.args.get('return_all_properties')

        if (return_all_properties is not None) and (return_all_properties.lower() == 'true'):
            properties_to_skip = []

    # Remove the cached entities if Memcached is being used
    # DO NOT update the cache with new entity dict because the returned dict from PUT (some properties maybe skipped)
    # can be different from the one generated by GET call
    if MEMCACHED_MODE:
        delete_cache(id)

    # Do not return the updated dict to avoid computing overhead - 7/14/2023 by Zhou
    # # Generate the complete entity dict
    # complete_dict = schema_manager.get_complete_entity_result(user_token, merged_updated_dict, properties_to_skip)

    # # Will also filter the result based on schema
    # normalized_complete_dict = schema_manager.normalize_entity_result_for_response(complete_dict)

    # Also reindex the updated entity node in elasticsearch via search-api
    logger.log(logging.INFO
               ,"Re-indexing for modification of {entity_dict['entity_type']}"
                f" with UUID {entity_dict['uuid']}")

    reindex_entity(entity_dict['uuid'], user_token)

    # Do not return the updated dict to avoid computing overhead - 7/14/2023 by Zhou
    # return jsonify(normalized_complete_dict)

    return jsonify({'message': f"{normalized_entity_type} of {id} has been updated"})


"""
Get all ancestors of the given entity

The gateway treats this endpoint as public accessible

Result filtering based on query string
For example: /ancestors/<id>?property=uuid

Parameters
----------
id : str
    The HuBMAP ID (e.g. HBM123.ABCD.456) or UUID of given entity 

Returns
-------
json
    A list of all the ancestors of the target entity
"""
@app.route('/ancestors/<id>', methods = ['GET'])
def get_ancestors(id):
    final_result = []

    # Token is not required, but if an invalid token provided,
    # we need to tell the client with a 401 error
    validate_token_if_auth_header_exists(request)

    # Use the internal token to query the target entity
    # since public entities don't require user token
    token = get_internal_token()

    # Get the entity dict from cache if exists
    # Otherwise query against uuid-api and neo4j to get the entity dict if the id exists
    entity_dict = query_target_entity(id, token)
    normalized_entity_type = entity_dict['entity_type']
    uuid = entity_dict['uuid']

    # Collection doesn't have ancestors via Activity nodes
    if normalized_entity_type == 'Collection':
        bad_request_error(f"Unsupported entity type of id {id}: {normalized_entity_type}")

    if schema_manager.entity_type_instanceof(normalized_entity_type, 'Dataset'):
        # Only published/public datasets don't require token
        if entity_dict['status'].lower() != DATASET_STATUS_PUBLISHED:
            # Token is required and the user must belong to HuBMAP-READ group
            token = get_user_token(request, non_public_access_required = True)
    elif normalized_entity_type == 'Sample':
        # The `data_access_level` of Sample can only be either 'public' or 'consortium'
        if entity_dict['data_access_level'] == ACCESS_LEVEL_CONSORTIUM:
            token = get_user_token(request, non_public_access_required = True)
    else:
        # Donor and Upload will always get back an empty list
        # becuase their direct ancestor is Lab, which is being skipped by Neo4j query
        # So no need to execute the code below
        return jsonify(final_result)

    # By now, either the entity is public accessible or the user token has the correct access level
    # Result filtering based on query string
    if bool(request.args):
        property_key = request.args.get('property')

        if property_key is not None:
            result_filtering_accepted_property_keys = ['uuid']

            # Validate the target property
            if property_key not in result_filtering_accepted_property_keys:
                bad_request_error(f"Only the following property keys are supported in the query string: {COMMA_SEPARATOR.join(result_filtering_accepted_property_keys)}")

            # Only return a list of the filtered property value of each entity
            property_list = schema_neo4j_queries.get_ancestors(neo4j_driver_instance, uuid, property_key)

            # Final result
            final_result = property_list
        else:
            bad_request_error("The specified query string is not supported. Use '?property=<key>' to filter the result")
    # Return all the details if no property filtering
    else:
        ancestors_list = schema_neo4j_queries.get_ancestors(neo4j_driver_instance, uuid)

        # Generate trigger data
        # Skip some of the properties that are time-consuming to generate via triggers
        # Also skip next_revision_uuid and previous_revision_uuid for Dataset to avoid additional
        # checks when the target Dataset is public but the revisions are not public
        properties_to_skip = [
            # Properties to skip for Sample
            'direct_ancestor',
            # Properties to skip for Dataset
            'direct_ancestors',
            'collections',
            'upload',
            'title',
            'next_revision_uuid',
            'previous_revision_uuid'
        ]

        complete_entities_list = schema_manager.get_complete_entities_list(token, ancestors_list, properties_to_skip)

        # Final result after normalization
        final_result = schema_manager.normalize_entities_list_for_response(complete_entities_list)

    return jsonify(final_result)


"""
Get all descendants of the given entity
Result filtering based on query string
For example: /descendants/<id>?property=uuid

Parameters
----------
id : str
    The HuBMAP ID (e.g. HBM123.ABCD.456) or UUID of given entity

Returns
-------
json
    A list of all the descendants of the target entity
"""
@app.route('/descendants/<id>', methods = ['GET'])
def get_descendants(id):
    final_result = []

    # Get user token from Authorization header
    user_token = get_user_token(request)

    # Get the entity dict from cache if exists
    # Otherwise query against uuid-api and neo4j to get the entity dict if the id exists
    entity_dict = query_target_entity(id, user_token)
    uuid = entity_dict['uuid']

    # Collection and Upload don't have descendants via Activity nodes
    # No need to check, it'll always return empty list

    # Result filtering based on query string
    if bool(request.args):
        property_key = request.args.get('property')

        if property_key is not None:
            result_filtering_accepted_property_keys = ['uuid']

            # Validate the target property
            if property_key not in result_filtering_accepted_property_keys:
                bad_request_error(f"Only the following property keys are supported in the query string: {COMMA_SEPARATOR.join(result_filtering_accepted_property_keys)}")

            # Only return a list of the filtered property value of each entity
            property_list = schema_neo4j_queries.get_descendants(neo4j_driver_instance, uuid, property_key)

            # Final result
            final_result = property_list
        else:
            bad_request_error("The specified query string is not supported. Use '?property=<key>' to filter the result")
    # Return all the details if no property filtering
    else:
        descendants_list = schema_neo4j_queries.get_descendants(neo4j_driver_instance, uuid)

        # Generate trigger data and merge into a big dict
        # and skip some of the properties that are time-consuming to generate via triggers
        properties_to_skip = [
            # Properties to skip for Sample
            'direct_ancestor',
            # Properties to skip for Dataset
            'direct_ancestors',
            'collections',
            'upload',
            'title',
            'next_revision_uuid',
            'previous_revision_uuid'
        ]

        complete_entities_list = schema_manager.get_complete_entities_list(user_token, descendants_list, properties_to_skip)

        # Final result after normalization
        final_result = schema_manager.normalize_entities_list_for_response(complete_entities_list)

    return jsonify(final_result)


"""
Get all parents of the given entity

The gateway treats this endpoint as public accessible

Result filtering based on query string
For example: /parents/<id>?property=uuid

Parameters
----------
id : str
    The HuBMAP ID (e.g. HBM123.ABCD.456) or UUID of given entity

Returns
-------
json
    A list of all the parents of the target entity
"""
@app.route('/parents/<id>', methods = ['GET'])
def get_parents(id):
    final_result = []

    # Token is not required, but if an invalid token provided,
    # we need to tell the client with a 401 error
    validate_token_if_auth_header_exists(request)

    # Use the internal token to query the target entity
    # since public entities don't require user token
    token = get_internal_token()

    # Get the entity dict from cache if exists
    # Otherwise query against uuid-api and neo4j to get the entity dict if the id exists
    entity_dict = query_target_entity(id, token)
    normalized_entity_type = entity_dict['entity_type']
    uuid = entity_dict['uuid']

    # Collection doesn't have ancestors via Activity nodes
    if normalized_entity_type == 'Collection':
        bad_request_error(f"Unsupported entity type of id {id}: {normalized_entity_type}")

    if schema_manager.entity_type_instanceof(normalized_entity_type, 'Dataset'):
        # Only published/public datasets don't require token
        if entity_dict['status'].lower() != DATASET_STATUS_PUBLISHED:
            # Token is required and the user must belong to HuBMAP-READ group
            token = get_user_token(request, non_public_access_required = True)
    elif normalized_entity_type == 'Sample':
        # The `data_access_level` of Sample can only be either 'public' or 'consortium'
        if entity_dict['data_access_level'] == ACCESS_LEVEL_CONSORTIUM:
            token = get_user_token(request, non_public_access_required = True)
    else:
        # Donor and Upload will always get back an empty list
        # becuase their direct ancestor is Lab, which is being skipped by Neo4j query
        # So no need to execute the code below
        return jsonify(final_result)

    # By now, either the entity is public accessible or the user token has the correct access level
    # Result filtering based on query string
    if bool(request.args):
        property_key = request.args.get('property')

        if property_key is not None:
            result_filtering_accepted_property_keys = ['uuid']

            # Validate the target property
            if property_key not in result_filtering_accepted_property_keys:
                bad_request_error(f"Only the following property keys are supported in the query string: {COMMA_SEPARATOR.join(result_filtering_accepted_property_keys)}")

            # Only return a list of the filtered property value of each entity
            property_list = schema_neo4j_queries.get_parents(neo4j_driver_instance, uuid, property_key)

            # Final result
            final_result = property_list
        else:
            bad_request_error("The specified query string is not supported. Use '?property=<key>' to filter the result")
    # Return all the details if no property filtering
    else:
        parents_list = schema_neo4j_queries.get_parents(neo4j_driver_instance, uuid)

        # Generate trigger data
        # Skip some of the properties that are time-consuming to generate via triggers
        # Also skip next_revision_uuid and previous_revision_uuid for Dataset to avoid additional
        # checks when the target Dataset is public but the revisions are not public
        properties_to_skip = [
            # Properties to skip for Sample
            'direct_ancestor',
            # Properties to skip for Dataset
            'direct_ancestors',
            'collections',
            'upload',
            'title',
            'next_revision_uuid',
            'previous_revision_uuid'
        ]

        complete_entities_list = schema_manager.get_complete_entities_list(token, parents_list, properties_to_skip)

        # Final result after normalization
        final_result = schema_manager.normalize_entities_list_for_response(complete_entities_list)

    return jsonify(final_result)


"""
Get all chilren of the given entity
Result filtering based on query string
For example: /children/<id>?property=uuid

Parameters
----------
id : str
    The HuBMAP ID (e.g. HBM123.ABCD.456) or UUID of given entity

Returns
-------
json
    A list of all the children of the target entity
"""
@app.route('/children/<id>', methods = ['GET'])
def get_children(id):
    final_result = []

    # Get user token from Authorization header
    user_token = get_user_token(request)

    # Get the entity dict from cache if exists
    # Otherwise query against uuid-api and neo4j to get the entity dict if the id exists
    entity_dict = query_target_entity(id, user_token)
    uuid = entity_dict['uuid']

    # Collection and Upload don't have children via Activity nodes
    # No need to check, it'll always return empty list

    # Result filtering based on query string
    if bool(request.args):
        property_key = request.args.get('property')

        if property_key is not None:
            result_filtering_accepted_property_keys = ['uuid']

            # Validate the target property
            if property_key not in result_filtering_accepted_property_keys:
                bad_request_error(f"Only the following property keys are supported in the query string: {COMMA_SEPARATOR.join(result_filtering_accepted_property_keys)}")

            # Only return a list of the filtered property value of each entity
            property_list = schema_neo4j_queries.get_children(neo4j_driver_instance, uuid, property_key)

            # Final result
            final_result = property_list
        else:
            bad_request_error("The specified query string is not supported. Use '?property=<key>' to filter the result")
    # Return all the details if no property filtering
    else:
        children_list = schema_neo4j_queries.get_children(neo4j_driver_instance, uuid)

        # Generate trigger data and merge into a big dict
        # and skip some of the properties that are time-consuming to generate via triggers
        properties_to_skip = [
            # Properties to skip for Sample
            'direct_ancestor',
            # Properties to skip for Dataset
            'direct_ancestors',
            'collections',
            'upload',
            'title',
            'next_revision_uuid',
            'previous_revision_uuid'
        ]

        complete_entities_list = schema_manager.get_complete_entities_list(user_token, children_list, properties_to_skip)

        # Final result after normalization
        final_result = schema_manager.normalize_entities_list_for_response(complete_entities_list)

    return jsonify(final_result)


"""
Get all siblings of the given entity

The gateway treats this endpoint as public accessible

Result filtering based on query string
For example: /siblings/<id>?property=uuid

Parameters
----------
id : str
    The HuBMAP ID (e.g. HBM123.ABCD.456) or UUID of given entity

Returns
-------
json
    A list of all the siblings of the target entity
"""
@app.route('/siblings/<id>', methods = ['GET'])
def get_siblings(id):
    final_result = []

    # Token is not required, but if an invalid token provided,
    # we need to tell the client with a 401 error
    validate_token_if_auth_header_exists(request)

    # Use the internal token to query the target entity
    # since public entities don't require user token
    token = get_internal_token()

    # Get the entity dict from cache if exists
    # Otherwise query against uuid-api and neo4j to get the entity dict if the id exists
    entity_dict = query_target_entity(id, token)
    normalized_entity_type = entity_dict['entity_type']
    uuid = entity_dict['uuid']

    # Collection doesn't have ancestors via Activity nodes
    if normalized_entity_type == 'Collection':
        bad_request_error(f"Unsupported entity type of id {id}: {normalized_entity_type}")

    if schema_manager.entity_type_instanceof(normalized_entity_type, 'Dataset'):
        # Only published/public datasets don't require token
        if entity_dict['status'].lower() != DATASET_STATUS_PUBLISHED:
            # Token is required and the user must belong to HuBMAP-READ group
            token = get_user_token(request, non_public_access_required = True)
    elif normalized_entity_type == 'Sample':
        # The `data_access_level` of Sample can only be either 'public' or 'consortium'
        if entity_dict['data_access_level'] == ACCESS_LEVEL_CONSORTIUM:
            token = get_user_token(request, non_public_access_required = True)
    else:
        # Donor and Upload will always get back an empty list
        # becuase their direct ancestor is Lab, which is being skipped by Neo4j query
        # So no need to execute the code below
        return jsonify(final_result)

    # By now, either the entity is public accessible or the user token has the correct access level
    # Result filtering based on query string
    status = None
    property_key = None
    include_revisions = None
    accepted_args = ['property', 'status', 'include-old-revisions']
    if bool(request.args):
        for arg_name in request.args.keys():
            if arg_name not in accepted_args:
                bad_request_error(f"{arg_name} is an unrecognized argument")
        property_key = request.args.get('property')
        status = request.args.get('status')
        include_revisions = request.args.get('include-old-revisions')
        if status is not None:
            status = status.lower()
            if status not in ['new', 'processing', 'published', 'qa', 'error', 'hold', 'invalid', 'submitted']:
                bad_request_error("Invalid Dataset Status. Must be 'new', 'qa', or 'published' Case-Insensitive")
        if property_key is not None:
            property_key = property_key.lower()
            result_filtering_accepted_property_keys = ['uuid']
            if property_key not in result_filtering_accepted_property_keys:
                bad_request_error(f"Only the following property keys are supported in the query string: {COMMA_SEPARATOR.join(result_filtering_accepted_property_keys)}")
        if include_revisions is not None:
            include_revisions = include_revisions.lower()
            if include_revisions not in ['true', 'false']:
                bad_request_error("Invalid 'include-old-revisions'. Accepted values are 'true' and 'false' Case-Insensitive")
            if include_revisions == 'true':
                include_revisions = True
            else:
                include_revisions = False
    sibling_list = app_neo4j_queries.get_siblings(neo4j_driver_instance, uuid, status, property_key, include_revisions)
    if property_key is not None:
        return jsonify(sibling_list)
    # Generate trigger data
    # Skip some of the properties that are time-consuming to generate via triggers
    # Also skip next_revision_uuid and previous_revision_uuid for Dataset to avoid additional
    # checks when the target Dataset is public but the revisions are not public
    properties_to_skip = [
        # Properties to skip for Sample
        'direct_ancestor',
        # Properties to skip for Dataset
        'direct_ancestors',
        'collections',
        'upload',
        'title',
        'next_revision_uuid',
        'previous_revision_uuid',
        'associated_collection'
    ]

    complete_entities_list = schema_manager.get_complete_entities_list(token, sibling_list, properties_to_skip)
    # Final result after normalization
    final_result = schema_manager.normalize_entities_list_for_response(complete_entities_list)

    return jsonify(final_result)


"""
Get all previous revisions of the given entity
Result filtering based on query string
For example: /previous_revisions/<id>?property=uuid

Parameters
----------
id : str
    The HuBMAP ID (e.g. HBM123.ABCD.456) or UUID of given entity

Returns
-------
json
    A list of entities that are the previous revisions of the target entity
"""
@app.route('/previous_revisions/<id>', methods = ['GET'])
def get_previous_revisions(id):
    # Get user token from Authorization header
    user_token = get_user_token(request)

    # Get the entity dict from cache if exists
    # Otherwise query against uuid-api and neo4j to get the entity dict if the id exists
    entity_dict = query_target_entity(id, user_token)
    uuid = entity_dict['uuid']

    # Result filtering based on query string
    if bool(request.args):
        property_key = request.args.get('property')

        if property_key is not None:
            result_filtering_accepted_property_keys = ['uuid']

            # Validate the target property
            if property_key not in result_filtering_accepted_property_keys:
                bad_request_error(f"Only the following property keys are supported in the query string: {COMMA_SEPARATOR.join(result_filtering_accepted_property_keys)}")

            # Only return a list of the filtered property value of each entity
            property_list = app_neo4j_queries.get_previous_revisions(neo4j_driver_instance, uuid, property_key)

            # Final result
            final_result = property_list
        else:
            bad_request_error("The specified query string is not supported. Use '?property=<key>' to filter the result")
    # Return all the details if no property filtering
    else:
        descendants_list = app_neo4j_queries.get_previous_revisions(neo4j_driver_instance, uuid)

        # Generate trigger data and merge into a big dict
        # and skip some of the properties that are time-consuming to generate via triggers
        properties_to_skip = [
            'collections', 
            'upload', 
            'title',
            'direct_ancestors'
        ]

        complete_entities_list = schema_manager.get_complete_entities_list(user_token, descendants_list, properties_to_skip)

        # Final result after normalization
        final_result = schema_manager.normalize_entities_list_for_response(complete_entities_list)

    return jsonify(final_result)


"""
Get all next revisions of the given entity
Result filtering based on query string
For example: /next_revisions/<id>?property=uuid

Parameters
----------
id : str
    The HuBMAP ID (e.g. HBM123.ABCD.456) or UUID of given entity

Returns
-------
json
    A list of entities that are the next revisions of the target entity
"""
@app.route('/next_revisions/<id>', methods = ['GET'])
def get_next_revisions(id):
    # Get user token from Authorization header
    user_token = get_user_token(request)

    # Get the entity dict from cache if exists
    # Otherwise query against uuid-api and neo4j to get the entity dict if the id exists
    entity_dict = query_target_entity(id, user_token)
    uuid = entity_dict['uuid']

    # Result filtering based on query string
    if bool(request.args):
        property_key = request.args.get('property')

        if property_key is not None:
            result_filtering_accepted_property_keys = ['uuid']

            # Validate the target property
            if property_key not in result_filtering_accepted_property_keys:
                bad_request_error(f"Only the following property keys are supported in the query string: {COMMA_SEPARATOR.join(result_filtering_accepted_property_keys)}")

            # Only return a list of the filtered property value of each entity
            property_list = app_neo4j_queries.get_next_revisions(neo4j_driver_instance, uuid, property_key)

            # Final result
            final_result = property_list
        else:
            bad_request_error("The specified query string is not supported. Use '?property=<key>' to filter the result")
    # Return all the details if no property filtering
    else:
        descendants_list = app_neo4j_queries.get_next_revisions(neo4j_driver_instance, uuid)

        # Generate trigger data and merge into a big dict
        # and skip some of the properties that are time-consuming to generate via triggers
        properties_to_skip = [
            'collections', 
            'upload', 
            'title',
            'direct_ancestors'
        ]

        complete_entities_list = schema_manager.get_complete_entities_list(user_token, descendants_list, properties_to_skip)

        # Final result after normalization
        final_result = schema_manager.normalize_entities_list_for_response(complete_entities_list)

    return jsonify(final_result)

"""
Redirect a request from a doi service for a dataset or collection

The gateway treats this endpoint as public accessible

Parameters
----------
id : str
    The HuBMAP ID (e.g. HBM123.ABCD.456) or UUID of the target entity
"""
# To continue supporting the already published collection DOIs
@app.route('/collection/redirect/<id>', methods = ['GET'])
# New route
@app.route('/doi/redirect/<id>', methods = ['GET'])
def doi_redirect(id):
    # Use the internal token to query the target entity
    # since public entities don't require user token
    token = get_internal_token()

    # Query target entity against uuid-api and neo4j and return as a dict if exists
    entity_dict = query_target_entity(id, token)

    entity_type = entity_dict['entity_type']

    # Only for collection
    if entity_type not in ['Collection', 'Dataset', 'Publication']:
        bad_request_error("The target entity of the specified id must be a Collection or Dataset or Publication")

    uuid = entity_dict['uuid']

    # URL template
    redirect_url = app.config['DOI_REDIRECT_URL']

    if (redirect_url.lower().find('<entity_type>') == -1) or (redirect_url.lower().find('<identifier>') == -1):
        # Log the full stack trace, prepend a line with our message
        msg = "Incorrect configuration value for 'DOI_REDIRECT_URL'"
        logger.exception(msg)
        internal_server_error(msg)

    rep_entity_type_pattern = re.compile(re.escape('<entity_type>'), re.RegexFlag.IGNORECASE)
    redirect_url = rep_entity_type_pattern.sub(entity_type.lower(), redirect_url)

    rep_identifier_pattern = re.compile(re.escape('<identifier>'), re.RegexFlag.IGNORECASE)
    redirect_url = rep_identifier_pattern.sub(uuid, redirect_url)

    resp = Response("Page has moved", 307)
    resp.headers['Location'] = redirect_url.strip()

    return resp


"""
Redirection method created for REFERENCE organ DOI redirection, but can be for others if needed

The gateway treats this endpoint as public accessible

Parameters
----------
hmid : str
    The HuBMAP ID (e.g. HBM123.ABCD.456)
"""
@app.route('/redirect/<hmid>', methods = ['GET'])
def redirect(hmid):
    cid = hmid.upper().strip()
    if cid in reference_redirects:
        redir_url = reference_redirects[cid]
        resp = Response("page has moved", 307)
        resp.headers['Location'] = redir_url.strip()
        return resp
    else:
        return Response(f"{hmid} not found.", 404)

"""
Get the Globus URL to the given Dataset or Upload

The gateway treats this endpoint as public accessible

It will provide a Globus URL to the dataset/upload directory in of three Globus endpoints based on the access
level of the user (public, consortium or protected), public only, of course, if no token is provided.
If a dataset/upload isn't found a 404 will be returned. There is a chance that a 500 can be returned, but not
likely under normal circumstances, only for a misconfigured or failing in some way endpoint. 

If the Auth token is provided but is expired or invalid a 401 is returned. If access to the dataset/upload 
is not allowed for the user (or lack of user) a 403 is returned.

Parameters
----------
id : str
    The HuBMAP ID (e.g. HBM123.ABCD.456) or UUID of given entity

Returns
-------
Response
    200 with the Globus Application URL to the directory of dataset/upload
    404 Dataset/Upload not found
    403 Access Forbidden
    401 Unauthorized (bad or expired token)
    500 Unexpected server or other error
"""
# Thd old routes for backward compatibility - will be deprecated eventually
@app.route('/entities/dataset/globus-url/<id>', methods = ['GET'])
@app.route('/dataset/globus-url/<id>', methods = ['GET'])
# New route
@app.route('/entities/<id>/globus-url', methods = ['GET'])
def get_globus_url(id):
    # Token is not required, but if an invalid token provided,
    # we need to tell the client with a 401 error
    validate_token_if_auth_header_exists(request)

    # Use the internal token to query the target entity
    # since public entities don't require user token
    token = get_internal_token()

    # Query target entity against uuid-api and neo4j and return as a dict if exists
    # Then retrieve the allowable data access level (public, protected or consortium)
    # for the dataset and HuBMAP Component ID that the dataset belongs to
    entity_dict = query_target_entity(id, token)
    uuid = entity_dict['uuid']
    normalized_entity_type = entity_dict['entity_type']

    # Only for Dataset and Upload (and publication 2/17/23 ~Derek Furst)
    if normalized_entity_type not in ['Dataset', 'Publication', 'Upload']:
        bad_request_error("The target entity of the specified id is not a Dataset nor a Upload not a Publication")

    # Upload doesn't have this 'data_access_level' property, we treat it as 'protected'
    # For Dataset, if no access level is present, default to protected too
    if not 'data_access_level' in entity_dict or string_helper.isBlank(entity_dict['data_access_level']):
        entity_data_access_level = ACCESS_LEVEL_PROTECTED
    else:
        entity_data_access_level = entity_dict['data_access_level']

    # Get the globus groups info based on the groups json file in commons package
    globus_groups_info = auth_helper_instance.get_globus_groups_info()
    groups_by_id_dict = globus_groups_info['by_id']

    if not 'group_uuid' in entity_dict or string_helper.isBlank(entity_dict['group_uuid']):
        msg = f"The 'group_uuid' property is not set for {normalized_entity_type} with uuid: {uuid}"
        logger.exception(msg)
        internal_server_error(msg)

    group_uuid = entity_dict['group_uuid']

    # Validate the group_uuid
    try:
        schema_manager.validate_entity_group_uuid(group_uuid)
    except schema_errors.NoDataProviderGroupException:
        msg = f"Invalid 'group_uuid': {group_uuid} for {normalized_entity_type} with uuid: {uuid}"
        logger.exception(msg)
        internal_server_error(msg)

    group_name = groups_by_id_dict[group_uuid]['displayname']

    try:
        # Get user data_access_level based on token if provided
        # If no Authorization header, default user_info['data_access_level'] == 'public'
        # The user_info contains HIGHEST access level of the user based on the token
        # This call raises an HTTPException with a 401 if any auth issues encountered
        user_info = auth_helper_instance.getUserDataAccessLevel(request)
    # If returns HTTPException with a 401, expired/invalid token
    except HTTPException:
        unauthorized_error("The provided token is invalid or expired")

    # The user is in the Globus group with full access to thie dataset,
    # so they have protected level access to it
    if ('hmgroupids' in user_info) and (group_uuid in user_info['hmgroupids']):
        user_data_access_level = ACCESS_LEVEL_PROTECTED
    else:
        if not 'data_access_level' in user_info:
            msg = f"Unexpected error, data access level could not be found for user trying to access {normalized_entity_type} id: {id}"
            logger.exception(msg)
            return internal_server_error(msg)

        user_data_access_level = user_info['data_access_level'].lower()

    #construct the Globus URL based on the highest level of access that the user has
    #and the level of access allowed for the dataset
    #the first "if" checks to see if the user is a member of the Consortium group
    #that allows all access to this dataset, if so send them to the "protected"
    #endpoint even if the user doesn't have full access to all protected data
    globus_server_uuid = None
    dir_path = ''

    # Note: `entity_data_access_level` for Upload is always default to 'protected'
    # public access
    if entity_data_access_level == ACCESS_LEVEL_PUBLIC:
        globus_server_uuid = app.config['GLOBUS_PUBLIC_ENDPOINT_UUID']
        access_dir = access_level_prefix_dir(app.config['PUBLIC_DATA_SUBDIR'])
        dir_path = dir_path +  access_dir + "/"
    # consortium access
    elif (entity_data_access_level == ACCESS_LEVEL_CONSORTIUM) and (not user_data_access_level == ACCESS_LEVEL_PUBLIC):
        globus_server_uuid = app.config['GLOBUS_CONSORTIUM_ENDPOINT_UUID']
        access_dir = access_level_prefix_dir(app.config['CONSORTIUM_DATA_SUBDIR'])
        dir_path = dir_path + access_dir + group_name + "/"
    # protected access
    elif (entity_data_access_level == ACCESS_LEVEL_PROTECTED) and (user_data_access_level == ACCESS_LEVEL_PROTECTED):
        globus_server_uuid = app.config['GLOBUS_PROTECTED_ENDPOINT_UUID']
        access_dir = access_level_prefix_dir(app.config['PROTECTED_DATA_SUBDIR'])
        dir_path = dir_path + access_dir + group_name + "/"

    if globus_server_uuid is None:
        forbidden_error("Access not granted")

    dir_path = dir_path + uuid + "/"
    dir_path = urllib.parse.quote(dir_path, safe='')

    #https://app.globus.org/file-manager?origin_id=28bbb03c-a87d-4dd7-a661-7ea2fb6ea631&origin_path=%2FIEC%20Testing%20Group%2F03584b3d0f8b46de1b629f04be156879%2F
    url = hm_file_helper.ensureTrailingSlashURL(app.config['GLOBUS_APP_BASE_URL']) + "file-manager?origin_id=" + globus_server_uuid + "&origin_path=" + dir_path

    return Response(url, 200)


"""
Retrive the latest (newest) revision of a Dataset

Public/Consortium access rules apply - if no token/consortium access then 
must be for a public dataset and the returned Dataset must be the latest public version.

Parameters
----------
id : str
    The HuBMAP ID (e.g. HBM123.ABCD.456) or UUID of target entity 

Returns
-------
json
    The detail of the latest revision dataset if exists
    Otherwise an empty JSON object {}
"""
@app.route('/datasets/<id>/latest-revision', methods = ['GET'])
def get_dataset_latest_revision(id):
    # Token is not required, but if an invalid token provided,
    # we need to tell the client with a 401 error
    validate_token_if_auth_header_exists(request)

    # Use the internal token to query the target entity
    # since public entities don't require user token
    token = get_internal_token()

    # Query target entity against uuid-api and neo4j and return as a dict if exists
    entity_dict = query_target_entity(id, token)
    normalized_entity_type = entity_dict['entity_type']
    uuid = entity_dict['uuid']

    # Only for Dataset or (Publication 2/17/23 ~Derek Furst)
    if not schema_manager.entity_type_instanceof(normalized_entity_type, 'Dataset'):
        bad_request_error("The entity of given id is not a Dataset or Publication")

    latest_revision_dict = {}

    # Only published/public datasets don't require token
    if entity_dict['status'].lower() != DATASET_STATUS_PUBLISHED:
        # Token is required and the user must belong to HuBMAP-READ group
        token = get_user_token(request, non_public_access_required = True)

        latest_revision_dict = app_neo4j_queries.get_dataset_latest_revision(neo4j_driver_instance, uuid)
    else:
        # Default to the latest "public" revision dataset
        # when no token or not a valid HuBMAP-Read token
        latest_revision_dict = app_neo4j_queries.get_dataset_latest_revision(neo4j_driver_instance, uuid, public = True)

        # Send back the real latest revision dataset if a valid HuBMAP-Read token presents
        if user_in_hubmap_read_group(request):
            latest_revision_dict = app_neo4j_queries.get_dataset_latest_revision(neo4j_driver_instance, uuid)

    # We'll need to return all the properties including those
    # generated by `on_read_trigger` to have a complete result
    # E.g., the 'previous_revision_uuid'
    # Here we skip the 'next_revision_uuid' property becase when the "public" latest revision dataset
    # is not the real latest revision, we don't want the users to see it
    properties_to_skip = [
        'next_revision_uuid'
    ]

    # On entity retrieval, the 'on_read_trigger' doesn't really need a token
    complete_dict = schema_manager.get_complete_entity_result(token, latest_revision_dict, properties_to_skip)

    # Also normalize the result based on schema
    final_result = schema_manager.normalize_entity_result_for_response(complete_dict)

    # Response with the dict
    return jsonify(final_result)


"""
Retrive the calculated revision number of a Dataset

The calculated revision is number is based on the [:REVISION_OF] relationships 
to the oldest dataset in a revision chain. 
Where the oldest dataset = 1 and each newer version is incremented by one (1, 2, 3 ...)

Public/Consortium access rules apply, if is for a non-public dataset 
and no token or a token without membership in HuBMAP-Read group is sent with the request 
then a 403 response should be returned.

Parameters
----------
id : str
    The HuBMAP ID (e.g. HBM123.ABCD.456) or UUID of target entity 

Returns
-------
int
    The calculated revision number
"""
@app.route('/datasets/<id>/revision', methods = ['GET'])
def get_dataset_revision_number(id):
    # Token is not required, but if an invalid token provided,
    # we need to tell the client with a 401 error
    validate_token_if_auth_header_exists(request)

    # Use the internal token to query the target entity
    # since public entities don't require user token
    token = get_internal_token()

    # Query target entity against uuid-api and neo4j and return as a dict if exists
    entity_dict = query_target_entity(id, token)
    normalized_entity_type = entity_dict['entity_type']

    # Only for Dataset (and publication 2/17/23)
    if not schema_manager.entity_type_instanceof(normalized_entity_type, 'Dataset'):
        bad_request_error("The entity of given id is not a Dataset or Publication")

    # Only published/public datasets don't require token
    if entity_dict['status'].lower() != DATASET_STATUS_PUBLISHED:
        # Token is required and the user must belong to HuBMAP-READ group
        token = get_user_token(request, non_public_access_required = True)

    # By now, either the entity is public accessible or
    # the user token has the correct access level
    revision_number = app_neo4j_queries.get_dataset_revision_number(neo4j_driver_instance, entity_dict['uuid'])

    # Response with the integer
    return jsonify(revision_number)


"""
Retrieve a list of all multi revisions of a dataset from the id of any dataset in the chain. 
E.g: If there are 5 revisions, and the id for revision 4 is given, a list of revisions
1-5 will be returned in reverse order (newest first). Non-public access is only required to 
retrieve information on non-published datasets. Output will be a list of dictionaries. Each dictionary
contains the dataset revision number and its list of uuids. Optionally, the full dataset can be included for each.

By default, only the revision number and uuids are included. To include the full dataset, the query 
parameter "include_dataset" can be given with the value of "true". If this parameter is not included or 
is set to false, the dataset will not be included. For example, to include the full datasets for each revision,
use '/datasets/<id>/multi-revisions?include_dataset=true'. To omit the datasets, either set include_dataset=false, or
simply do not include this parameter. 

Parameters
----------
id : str
    The HuBMAP ID (e.g. HBM123.ABCD.456) or UUID of target dataset 

Returns
-------
list
    The list of revision datasets
"""
@app.route('/entities/<id>/multi-revisions', methods=['GET'])
@app.route('/datasets/<id>/multi-revisions', methods=['GET'])
def get_multi_revisions_list(id):
    # By default, do not return dataset. Only return dataset if include_dataset is true
    property_key = 'uuid'
    if bool(request.args):
        include_dataset = request.args.get('include_dataset')
        if (include_dataset is not None) and (include_dataset.lower() == 'true'):
            property_key = None
    # Token is not required, but if an invalid token provided,
    # we need to tell the client with a 401 error
    validate_token_if_auth_header_exists(request)

    # Use the internal token to query the target entity
    # since public entities don't require user token
    token = get_internal_token()

    # Query target entity against uuid-api and neo4j and return as a dict if exists
    entity_dict = query_target_entity(id, token)
    normalized_entity_type = entity_dict['entity_type']

    # Only for Dataset
    if not schema_manager.entity_type_instanceof(normalized_entity_type, 'Dataset'):
        abort_bad_req("The entity is not a Dataset. Found entity type:" + normalized_entity_type)

    # Only published/public datasets don't require token
    if entity_dict['status'].lower() != DATASET_STATUS_PUBLISHED:
        # Token is required and the user must belong to HuBMAP-READ group
        token = get_user_token(request, non_public_access_required=True)

    # By now, either the entity is public accessible or
    # the user token has the correct access level
    # Get the all the sorted (DESC based on creation timestamp) revisions
    sorted_revisions_list = app_neo4j_queries.get_sorted_multi_revisions(neo4j_driver_instance, entity_dict['uuid'],
                                                                         fetch_all=user_in_hubmap_read_group(request),
                                                                         property_key=property_key)

    # Skip some of the properties that are time-consuming to generate via triggers
    properties_to_skip = [
        'direct_ancestors',
        'collections',
        'upload',
        'title'
    ]

    normalized_revisions_list = []
    sorted_revisions_list_merged = sorted_revisions_list[0] + sorted_revisions_list[1][::-1]

    if property_key is None:
        for revision in sorted_revisions_list_merged:
            complete_revision_list = schema_manager.get_complete_entities_list(token, revision, properties_to_skip)
            normal = schema_manager.normalize_entities_list_for_response(complete_revision_list)
            normalized_revisions_list.append(normal)
    else:
        normalized_revisions_list = sorted_revisions_list_merged

    # Now all we need to do is to compose the result list
    results = []
    revision_number = len(normalized_revisions_list)
    for revision in normalized_revisions_list:
        result = {
            'revision_number': revision_number,
            'uuids': revision
        }
        results.append(result)
        revision_number -= 1

    return jsonify(results)



"""
Retract a published dataset with a retraction reason and sub status

Takes as input a json body with required fields "retracted_reason" and "sub_status".
Authorization handled by gateway. Only token of HuBMAP-Data-Admin group can use this call. 

Technically, the same can be achieved by making a PUT call to the generic entity update endpoint
with using a HuBMAP-Data-Admin group token. But doing this is strongly discouraged because we'll
need to add more validators to ensure when "retracted_reason" is provided, there must be a 
"sub_status" filed and vise versa. So consider this call a special use case of entity update.

Parameters
----------
id : str
    The HuBMAP ID (e.g. HBM123.ABCD.456) or UUID of target dataset 

Returns
-------
dict
    The updated dataset details
"""
@app.route('/datasets/<id>/retract', methods=['PUT'])
def retract_dataset(id):
    if READ_ONLY_MODE:
        forbidden_error("Access not granted when entity-api in READ-ONLY mode")
        
    # Always expect a json body
    require_json(request)

    # Parse incoming json string into json data(python dict object)
    json_data_dict = request.get_json()

    # Normalize user provided status
    if "sub_status" in json_data_dict:
        normalized_status = schema_manager.normalize_status(json_data_dict["sub_status"])
        json_data_dict["sub_status"] = normalized_status

    # Use beblow application-level validations to avoid complicating schema validators
    # The 'retraction_reason' and `sub_status` are the only required/allowed fields. No other fields allowed.
    # Must enforce this rule otherwise we'll need to run after update triggers if any other fields
    # get passed in (which should be done using the generic entity update call)
    if 'retraction_reason' not in json_data_dict:
        bad_request_error("Missing required field: retraction_reason")

    if 'sub_status' not in json_data_dict:
        bad_request_error("Missing required field: sub_status")

    if len(json_data_dict) > 2:
        bad_request_error("Only retraction_reason and sub_status are allowed fields")

    # Must be a HuBMAP-Data-Admin group token
    token = get_user_token(request)

    # Retrieves the neo4j data for a given entity based on the id supplied.
    # The normalized entity-type from this entity is checked to be a dataset
    # If the entity is not a dataset and the dataset is not published, cannot retract
    entity_dict = query_target_entity(id, token)
    normalized_entity_type = entity_dict['entity_type']

    # A bit more application-level validation
    # Adding publication to validation 2/17/23 ~Derek Furst
    if not schema_manager.entity_type_instanceof(normalized_entity_type, 'Dataset'):
        bad_request_error("The entity of given id is not a Dataset or Publication")

    # Validate request json against the yaml schema
    # The given value of `sub_status` is being validated at this step
    try:
        schema_manager.validate_json_data_against_schema(json_data_dict, normalized_entity_type, existing_entity_dict = entity_dict)
    except schema_errors.SchemaValidationException as e:
        # No need to log the validation errors
        bad_request_error(str(e))

    # Execute property level validators defined in schema yaml before entity property update
    try:
        schema_manager.execute_property_level_validators('before_property_update_validators', normalized_entity_type, request, entity_dict, json_data_dict)
    except (schema_errors.MissingApplicationHeaderException,
            schema_errors.InvalidApplicationHeaderException,
            KeyError,
            ValueError) as e:
        bad_request_error(e)

    # No need to call after_update() afterwards because retraction doesn't call any after_update_trigger methods
    merged_updated_dict = update_entity_details(request, normalized_entity_type, token, json_data_dict, entity_dict)

    complete_dict = schema_manager.get_complete_entity_result(token, merged_updated_dict)

    # Will also filter the result based on schema
    normalized_complete_dict = schema_manager.normalize_entity_result_for_response(complete_dict)

    # Also reindex the updated entity node in elasticsearch via search-api
    reindex_entity(entity_dict['uuid'], token)

    return jsonify(normalized_complete_dict)


"""
Retrieve a list of all revisions of a dataset from the id of any dataset in the chain. 
E.g: If there are 5 revisions, and the id for revision 4 is given, a list of revisions
1-5 will be returned in reverse order (newest first). Non-public access is only required to 
retrieve information on non-published datasets. Output will be a list of dictionaries. Each dictionary
contains the dataset revision number and its uuid. Optionally, the full dataset can be included for each.

By default, only the revision number and uuid is included. To include the full dataset, the query 
parameter "include_dataset" can be given with the value of "true". If this parameter is not included or 
is set to false, the dataset will not be included. For example, to include the full datasets for each revision,
use '/datasets/<id>/revisions?include_dataset=true'. To omit the datasets, either set include_dataset=false, or
simply do not include this parameter. 

Parameters
----------
id : str
    The HuBMAP ID (e.g. HBM123.ABCD.456) or UUID of target dataset 

Returns
-------
list
    The list of revision datasets
"""
@app.route('/entities/<id>/revisions', methods=['GET'])
@app.route('/datasets/<id>/revisions', methods=['GET'])
def get_revisions_list(id):
    # By default, do not return dataset. Only return dataset if return_dataset is true
    show_dataset = False
    if bool(request.args):
        include_dataset = request.args.get('include_dataset')
        if (include_dataset is not None) and (include_dataset.lower() == 'true'):
            show_dataset = True
    # Token is not required, but if an invalid token provided,
    # we need to tell the client with a 401 error
    validate_token_if_auth_header_exists(request)

    # Use the internal token to query the target entity
    # since public entities don't require user token
    token = get_internal_token()

    # Query target entity against uuid-api and neo4j and return as a dict if exists
    entity_dict = query_target_entity(id, token)
    normalized_entity_type = entity_dict['entity_type']

    # Only for Dataset
    if not schema_manager.entity_type_instanceof(normalized_entity_type, 'Dataset'):
        bad_request_error("The entity is not a Dataset. Found entity type:" + normalized_entity_type)

    # Only published/public datasets don't require token
    if entity_dict['status'].lower() != DATASET_STATUS_PUBLISHED:
        # Token is required and the user must belong to HuBMAP-READ group
        token = get_user_token(request, non_public_access_required=True)

    # By now, either the entity is public accessible or
    # the user token has the correct access level
    # Get the all the sorted (DESC based on creation timestamp) revisions
    sorted_revisions_list = app_neo4j_queries.get_sorted_revisions(neo4j_driver_instance, entity_dict['uuid'])

    # Skip some of the properties that are time-consuming to generate via triggers
    properties_to_skip = [
        'direct_ancestors',
        'collections',
        'upload',
        'title'
    ]
    complete_revisions_list = schema_manager.get_complete_entities_list(token, sorted_revisions_list, properties_to_skip)
    normalized_revisions_list = schema_manager.normalize_entities_list_for_response(complete_revisions_list)

    # Only check the very last revision (the first revision dict since normalized_revisions_list is already sorted DESC)
    # to determine if send it back or not
    if not user_in_hubmap_read_group(request):
        latest_revision = normalized_revisions_list[0]

        if latest_revision['status'].lower() != DATASET_STATUS_PUBLISHED:
            normalized_revisions_list.pop(0)

            # Also hide the 'next_revision_uuid' of the second last revision from response
            if 'next_revision_uuid' in normalized_revisions_list[0]:
                normalized_revisions_list[0].pop('next_revision_uuid')

    # Now all we need to do is to compose the result list
    results = []
    revision_number = len(normalized_revisions_list)
    for revision in normalized_revisions_list:
        result = {
            'revision_number': revision_number,
            'uuid': revision['uuid']
        }
        if show_dataset:
            result['dataset'] = revision
        results.append(result)
        revision_number -= 1

    return jsonify(results)


"""
Get all organs associated with a given dataset

The gateway treats this endpoint as public accessible

Parameters
----------
id : str
    The HuBMAP ID (e.g. HBM123.ABCD.456) or UUID of given entity

Returns
-------
json
    a list of all the organs associated with the target dataset
"""
@app.route('/datasets/<id>/organs', methods=['GET'])
def get_associated_organs_from_dataset(id):
    # Token is not required, but if an invalid token provided,
    # we need to tell the client with a 401 error
    validate_token_if_auth_header_exists(request)

    # Use the internal token to query the target entity
    # since public entities don't require user token
    token = get_internal_token()

    # Query target entity against uuid-api and neo4j and return as a dict if exists
    entity_dict = query_target_entity(id, token)
    normalized_entity_type = entity_dict['entity_type']

    # Only for Dataset
    if not schema_manager.entity_type_instanceof(normalized_entity_type, 'Dataset'):
        bad_request_error("The entity of given id is not a Dataset or Publication")

    # published/public datasets don't require token
    if entity_dict['status'].lower() != DATASET_STATUS_PUBLISHED:
        # Token is required and the user must belong to HuBMAP-READ group
        token = get_user_token(request, non_public_access_required=True)

    # By now, either the entity is public accessible or
    # the user token has the correct access level
    associated_organs = app_neo4j_queries.get_associated_organs_from_dataset(neo4j_driver_instance, entity_dict['uuid'])

    # If there are zero items in the list associated organs, then there are no associated
    # Organs and a 404 will be returned.
    if len(associated_organs) < 1:
        not_found_error("the dataset does not have any associated organs")

    complete_entities_list = schema_manager.get_complete_entities_list(token, associated_organs)

    # Final result after normalization
    final_result = schema_manager.normalize_entities_list_for_response(complete_entities_list)

    return jsonify(final_result)


"""
Get the complete provenance info for all datasets

Authentication
-------
No token is required, however if a token is given it must be valid or an error will be raised. If no token with HuBMAP
Read Group access is given, only datasets designated as "published" will be returned

Query Parameters
-------
    format : string
        Designates the output format of the returned data. Accepted values are "json" and "tsv". If none provided, by 
        default will return a tsv.
    group_uuid : string
        Filters returned datasets by a given group uuid. 
    organ : string
        Filters returned datasets related to a samples of the given organ. Accepts 2 character organ codes. These codes
        must match the organ types yaml at https://raw.githubusercontent.com/hubmapconsortium/search-api/main/src/search-schema/data/definitions/enums/organ_types.yaml
        or an error will be raised
    has_rui_info : string
        Accepts strings "true" or "false. Any other value will result in an error. If true, only datasets connected to 
        an sample that contain rui info will be returned. If false, only datasets that are NOT connected to samples
        containing rui info will be returned. By default, no filtering is performed. 
    dataset_status : string
        Filters results by dataset status. Accepted values are "Published", "QA", and "NEW". If a user only has access
        to published datasets and enters QA or New, an error will be raised. By default, no filtering is performed 

Returns
-------
json
    an array of each datatset's provenance info
tsv
    a text file of tab separated values where each row is a dataset and the columns include all its prov info
"""
@app.route('/datasets/prov-info', methods=['GET'])
def get_prov_info():
    # String constants
    HEADER_DATASET_UUID = 'dataset_uuid'
    HEADER_DATASET_HUBMAP_ID = 'dataset_hubmap_id'
    HEADER_DATASET_STATUS = 'dataset_status'
    HEADER_DATASET_GROUP_NAME = 'dataset_group_name'
    HEADER_DATASET_GROUP_UUID = 'dataset_group_uuid'
    HEADER_DATASET_DATE_TIME_CREATED = 'dataset_date_time_created'
    HEADER_DATASET_CREATED_BY_EMAIL = 'dataset_created_by_email'
    HEADER_DATASET_DATE_TIME_MODIFIED = 'dataset_date_time_modified'
    HEADER_DATASET_MODIFIED_BY_EMAIL = 'dataset_modified_by_email'
    HEADER_DATASET_LAB_ID = 'lab_id_or_name'
    HEADER_DATASET_DATA_TYPES = 'dataset_data_types' # TODO-eliminate when HEADER_DATASET_DATASET_TYPE is required
    HEADER_DATASET_DATASET_TYPE = 'dataset_dataset_type'
    HEADER_DATASET_PORTAL_URL = 'dataset_portal_url'
    HEADER_FIRST_SAMPLE_HUBMAP_ID = 'first_sample_hubmap_id'
    HEADER_FIRST_SAMPLE_SUBMISSION_ID = 'first_sample_submission_id'
    HEADER_FIRST_SAMPLE_UUID = 'first_sample_uuid'
    HEADER_FIRST_SAMPLE_TYPE = 'first_sample_type'
    HEADER_FIRST_SAMPLE_PORTAL_URL = 'first_sample_portal_url'
    HEADER_ORGAN_HUBMAP_ID = 'organ_hubmap_id'
    HEADER_ORGAN_SUBMISSION_ID = 'organ_submission_id'
    HEADER_ORGAN_UUID = 'organ_uuid'
    HEADER_ORGAN_TYPE = 'organ_type'
    HEADER_DONOR_HUBMAP_ID = 'donor_hubmap_id'
    HEADER_DONOR_SUBMISSION_ID = 'donor_submission_id'
    HEADER_DONOR_UUID = 'donor_uuid'
    HEADER_DONOR_GROUP_NAME = 'donor_group_name'
    HEADER_RUI_LOCATION_HUBMAP_ID = 'rui_location_hubmap_id'
    HEADER_RUI_LOCATION_SUBMISSION_ID = 'rui_location_submission_id'
    HEADER_RUI_LOCATION_UUID = 'rui_location_uuid'
    HEADER_SAMPLE_METADATA_HUBMAP_ID = 'sample_metadata_hubmap_id'
    HEADER_SAMPLE_METADATA_SUBMISSION_ID = 'sample_metadata_submission_id'
    HEADER_SAMPLE_METADATA_UUID = 'sample_metadata_uuid'
    HEADER_PROCESSED_DATASET_UUID = 'processed_dataset_uuid'
    HEADER_PROCESSED_DATASET_HUBMAP_ID = 'processed_dataset_hubmap_id'
    HEADER_PROCESSED_DATASET_STATUS = 'processed_dataset_status'
    HEADER_PROCESSED_DATASET_PORTAL_URL = 'processed_dataset_portal_url'
    HEADER_PREVIOUS_VERSION_HUBMAP_IDS = 'previous_version_hubmap_ids'

    # TODO-Eliminate HEADER_DATASET_DATA_TYPES once HEADER_DATASET_DATASET_TYPE is required.
    headers = [
        HEADER_DATASET_UUID, HEADER_DATASET_HUBMAP_ID, HEADER_DATASET_STATUS, HEADER_DATASET_GROUP_NAME,
        HEADER_DATASET_GROUP_UUID, HEADER_DATASET_DATE_TIME_CREATED, HEADER_DATASET_CREATED_BY_EMAIL,
        HEADER_DATASET_DATE_TIME_MODIFIED, HEADER_DATASET_MODIFIED_BY_EMAIL, HEADER_DATASET_LAB_ID,
        HEADER_DATASET_DATA_TYPES, HEADER_DATASET_DATASET_TYPE, HEADER_DATASET_PORTAL_URL, HEADER_FIRST_SAMPLE_HUBMAP_ID,
        HEADER_FIRST_SAMPLE_SUBMISSION_ID, HEADER_FIRST_SAMPLE_UUID, HEADER_FIRST_SAMPLE_TYPE,
        HEADER_FIRST_SAMPLE_PORTAL_URL, HEADER_ORGAN_HUBMAP_ID, HEADER_ORGAN_SUBMISSION_ID, HEADER_ORGAN_UUID,
        HEADER_ORGAN_TYPE, HEADER_DONOR_HUBMAP_ID, HEADER_DONOR_SUBMISSION_ID, HEADER_DONOR_UUID,
        HEADER_DONOR_GROUP_NAME, HEADER_RUI_LOCATION_HUBMAP_ID, HEADER_RUI_LOCATION_SUBMISSION_ID,
        HEADER_RUI_LOCATION_UUID, HEADER_SAMPLE_METADATA_HUBMAP_ID, HEADER_SAMPLE_METADATA_SUBMISSION_ID,
        HEADER_SAMPLE_METADATA_UUID, HEADER_PROCESSED_DATASET_UUID, HEADER_PROCESSED_DATASET_HUBMAP_ID,
        HEADER_PROCESSED_DATASET_STATUS, HEADER_PROCESSED_DATASET_PORTAL_URL, HEADER_PREVIOUS_VERSION_HUBMAP_IDS
    ]
    published_only = True

    # Token is not required, but if an invalid token is provided,
    # we need to tell the client with a 401 error
    validate_token_if_auth_header_exists(request)

    if user_in_hubmap_read_group(request):
        published_only = False

    # Parsing the organ types yaml has to be done here rather than calling schema.schema_triggers.get_organ_description
    # because that would require using a urllib request for each dataset
    organ_types_dict = schema_manager.get_organ_types()

    # As above, we parse te assay type yaml here rather than calling the special method for it because this avoids
    # having to access the resource for every dataset.
    assay_types_dict = schema_manager.get_assay_types()
    
    # Processing and validating query parameters
    accepted_arguments = ['format', 'organ', 'has_rui_info', 'dataset_status', 'group_uuid']
    return_json = False
    param_dict = {}
    if bool(request.args):
        for argument in request.args:
            if argument not in accepted_arguments:
                bad_request_error(f"{argument} is an unrecognized argument.")
        return_format = request.args.get('format')
        if return_format is not None:
            if return_format.lower() not in ['json', 'tsv']:
                bad_request_error(
                    "Invalid Format. Accepted formats are json and tsv. If no format is given, TSV will be the default")
            if return_format.lower() == 'json':
                return_json = True
        group_uuid = request.args.get('group_uuid')
        if group_uuid is not None:
            groups_by_id_dict = auth_helper_instance.get_globus_groups_info()['by_id']
            if group_uuid not in groups_by_id_dict:
                bad_request_error(
                    f"Invalid Group UUID.")
            if not groups_by_id_dict[group_uuid]['data_provider']:
                bad_request_error(f"Invalid Group UUID. Group must be a data provider")
            param_dict['group_uuid'] = group_uuid
        organ = request.args.get('organ')
        if organ is not None:
            validate_organ_code(organ)
            param_dict['organ'] = organ
        has_rui_info = request.args.get('has_rui_info')
        if has_rui_info is not None:
            if has_rui_info.lower() not in ['true', 'false']:
                bad_request_error("Invalid value for 'has_rui_info'. Only values of true or false are acceptable")
            param_dict['has_rui_info'] = has_rui_info
        dataset_status = request.args.get('dataset_status')
        if dataset_status is not None:
            if dataset_status.lower() not in ['new', 'qa', 'published']:
                bad_request_error("Invalid Dataset Status. Must be 'new', 'qa', or 'published' Case-Insensitive")
            if published_only and dataset_status.lower() != 'published':
                bad_request_error(f"Invalid Dataset Status. No auth token given or token is not a member of HuBMAP-Read"
                                  " Group. If no token with HuBMAP-Read Group access is given, only datasets marked "
                                  "'Published' are available. Try again with a proper token, or change/remove "
                                  "dataset_status")
            if not published_only:
                param_dict['dataset_status'] = dataset_status

    # Instantiation of the list dataset_prov_list
    dataset_prov_list = []

    # Call to app_neo4j_queries to prepare and execute the database query
    prov_info = app_neo4j_queries.get_prov_info(neo4j_driver_instance, param_dict, published_only)

    # Each dataset's provinence info is placed into a dictionary
    for dataset in prov_info:
        internal_dict = collections.OrderedDict()
        internal_dict[HEADER_DATASET_UUID] = dataset['uuid']
        internal_dict[HEADER_DATASET_HUBMAP_ID] = dataset['hubmap_id']
        internal_dict[HEADER_DATASET_STATUS] = dataset['status']
        internal_dict[HEADER_DATASET_GROUP_NAME] = dataset['group_name']
        internal_dict[HEADER_DATASET_GROUP_UUID] = dataset['group_uuid']
        internal_dict[HEADER_DATASET_DATE_TIME_CREATED] = str(datetime.fromtimestamp(int(dataset['created_timestamp'] / 1000.0)))
        internal_dict[HEADER_DATASET_CREATED_BY_EMAIL] = dataset['created_by_user_email']
        internal_dict[HEADER_DATASET_DATE_TIME_MODIFIED] = str(datetime.fromtimestamp(int(dataset['last_modified_timestamp'] / 1000.0)))
        internal_dict[HEADER_DATASET_MODIFIED_BY_EMAIL] = dataset['last_modified_user_email']
        internal_dict[HEADER_DATASET_LAB_ID] = dataset['lab_dataset_id']

        # Data type codes are replaced with data type descriptions
        assay_description_list = []
        # TODO BEGIN evaluate elimination of this block, if it is still in place following the YAML-to-UBKG effort on https://github.com/hubmapconsortium/entity-api/issues/494,
        # and once dataset['dataset_type'] is required and dataset['data_types'] removed.
        for item in dataset['data_types']:
            try:
                assay_description_list.append(assay_types_dict[item]['description'])
            except KeyError:
                logger.exception(f"Data type {item} not found in resulting assay types via ontology-api")

                # Just use the data type value
                assay_description_list.append(item)

        dataset['data_types'] = assay_description_list
        internal_dict[HEADER_DATASET_DATA_TYPES] = dataset['data_types']

        # If return_format was not equal to json, json arrays must be converted into comma separated lists for the tsv
        if return_json is False:
            internal_dict[HEADER_DATASET_DATA_TYPES] = ",".join(dataset['data_types'])
        # TODO END evaluate elimination of this block, if it is still in place following the YAML-to-UBKG effort on https://github.com/hubmapconsortium/entity-api/issues/494,
        # and once dataset['dataset_type'] is required and dataset['data_types'] removed.

        internal_dict[HEADER_DATASET_PORTAL_URL] = app.config['DOI_REDIRECT_URL'].replace('<entity_type>', 'dataset').replace('<identifier>', dataset['uuid'])

        # first_sample properties are retrieved from its own dictionary
        if dataset['first_sample'] is not None:
            first_sample_hubmap_id_list = []
            first_sample_submission_id_list = []
            first_sample_uuid_list = []
            first_sample_type_list = []
            first_sample_portal_url_list = []
            for item in dataset['first_sample']:
                first_sample_hubmap_id_list.append(item['hubmap_id'])
                first_sample_submission_id_list.append(item['submission_id'])
                first_sample_uuid_list.append(item['uuid'])
                first_sample_type_list.append(item['sample_category'])

                first_sample_portal_url_list.append(app.config['DOI_REDIRECT_URL'].replace('<entity_type>', 'sample').replace('<identifier>', item['uuid']))
            internal_dict[HEADER_FIRST_SAMPLE_HUBMAP_ID] = first_sample_hubmap_id_list
            internal_dict[HEADER_FIRST_SAMPLE_SUBMISSION_ID] = first_sample_submission_id_list
            internal_dict[HEADER_FIRST_SAMPLE_UUID] = first_sample_uuid_list
            internal_dict[HEADER_FIRST_SAMPLE_TYPE] = first_sample_type_list
            internal_dict[HEADER_FIRST_SAMPLE_PORTAL_URL] = first_sample_portal_url_list
            if return_json is False:
                internal_dict[HEADER_FIRST_SAMPLE_HUBMAP_ID] = ",".join(first_sample_hubmap_id_list)
                internal_dict[HEADER_FIRST_SAMPLE_SUBMISSION_ID] = ",".join(first_sample_submission_id_list)
                internal_dict[HEADER_FIRST_SAMPLE_UUID] = ",".join(first_sample_uuid_list)
                internal_dict[HEADER_FIRST_SAMPLE_TYPE] = ",".join(first_sample_type_list)
                internal_dict[HEADER_FIRST_SAMPLE_PORTAL_URL] = ",".join(first_sample_portal_url_list)

        # distinct_organ properties are retrieved from its own dictionary
        if dataset['distinct_organ'] is not None:
            distinct_organ_hubmap_id_list = []
            distinct_organ_submission_id_list = []
            distinct_organ_uuid_list = []
            distinct_organ_type_list = []
            for item in dataset['distinct_organ']:
                distinct_organ_hubmap_id_list.append(item['hubmap_id'])
                distinct_organ_submission_id_list.append(item['submission_id'])
                distinct_organ_uuid_list.append(item['uuid'])

                organ_code = item['organ'].upper()
                validate_organ_code(organ_code)

                distinct_organ_type_list.append(organ_types_dict[organ_code].lower())
            internal_dict[HEADER_ORGAN_HUBMAP_ID] = distinct_organ_hubmap_id_list
            internal_dict[HEADER_ORGAN_SUBMISSION_ID] = distinct_organ_submission_id_list
            internal_dict[HEADER_ORGAN_UUID] = distinct_organ_uuid_list
            internal_dict[HEADER_ORGAN_TYPE] = distinct_organ_type_list
            if return_json is False:
                internal_dict[HEADER_ORGAN_HUBMAP_ID] = ",".join(distinct_organ_hubmap_id_list)
                internal_dict[HEADER_ORGAN_SUBMISSION_ID] = ",".join(distinct_organ_submission_id_list)
                internal_dict[HEADER_ORGAN_UUID] = ",".join(distinct_organ_uuid_list)
                internal_dict[HEADER_ORGAN_TYPE] = ",".join(distinct_organ_type_list)

        # distinct_donor properties are retrieved from its own dictionary
        if dataset['distinct_donor'] is not None:
            distinct_donor_hubmap_id_list = []
            distinct_donor_submission_id_list = []
            distinct_donor_uuid_list = []
            distinct_donor_group_name_list = []
            for item in dataset['distinct_donor']:
                distinct_donor_hubmap_id_list.append(item['hubmap_id'])
                distinct_donor_submission_id_list.append(item['submission_id'])
                distinct_donor_uuid_list.append(item['uuid'])
                distinct_donor_group_name_list.append(item['group_name'])
            internal_dict[HEADER_DONOR_HUBMAP_ID] = distinct_donor_hubmap_id_list
            internal_dict[HEADER_DONOR_SUBMISSION_ID] = distinct_donor_submission_id_list
            internal_dict[HEADER_DONOR_UUID] = distinct_donor_uuid_list
            internal_dict[HEADER_DONOR_GROUP_NAME] = distinct_donor_group_name_list
            if return_json is False:
                internal_dict[HEADER_DONOR_HUBMAP_ID] = ",".join(distinct_donor_hubmap_id_list)
                internal_dict[HEADER_DONOR_SUBMISSION_ID] = ",".join(distinct_donor_submission_id_list)
                internal_dict[HEADER_DONOR_UUID] = ",".join(distinct_donor_uuid_list)
                internal_dict[HEADER_DONOR_GROUP_NAME] = ",".join(distinct_donor_group_name_list)

        # distinct_rui_sample properties are retrieved from its own dictionary
        if dataset['distinct_rui_sample'] is not None:
            rui_location_hubmap_id_list = []
            rui_location_submission_id_list = []
            rui_location_uuid_list = []
            for item in dataset['distinct_rui_sample']:
                rui_location_hubmap_id_list.append(item['hubmap_id'])
                rui_location_submission_id_list.append(item['submission_id'])
                rui_location_uuid_list.append(item['uuid'])
            internal_dict[HEADER_RUI_LOCATION_HUBMAP_ID] = rui_location_hubmap_id_list
            internal_dict[HEADER_RUI_LOCATION_SUBMISSION_ID] = rui_location_submission_id_list
            internal_dict[HEADER_RUI_LOCATION_UUID] = rui_location_uuid_list
            if return_json is False:
                internal_dict[HEADER_RUI_LOCATION_HUBMAP_ID] = ",".join(rui_location_hubmap_id_list)
                internal_dict[HEADER_RUI_LOCATION_SUBMISSION_ID] = ",".join(rui_location_submission_id_list)
                internal_dict[HEADER_RUI_LOCATION_UUID] = ",".join(rui_location_uuid_list)

        # distinct_metasample properties are retrieved from its own dictionary
        if dataset['distinct_metasample'] is not None:
            metasample_hubmap_id_list = []
            metasample_submission_id_list = []
            metasample_uuid_list = []
            for item in dataset['distinct_metasample']:
                metasample_hubmap_id_list.append(item['hubmap_id'])
                metasample_submission_id_list.append(item['submission_id'])
                metasample_uuid_list.append(item['uuid'])
            internal_dict[HEADER_SAMPLE_METADATA_HUBMAP_ID] = metasample_hubmap_id_list
            internal_dict[HEADER_SAMPLE_METADATA_SUBMISSION_ID] = metasample_submission_id_list
            internal_dict[HEADER_SAMPLE_METADATA_UUID] = metasample_uuid_list
            if return_json is False:
                internal_dict[HEADER_SAMPLE_METADATA_HUBMAP_ID] = ",".join(metasample_hubmap_id_list)
                internal_dict[HEADER_SAMPLE_METADATA_SUBMISSION_ID] = ",".join(metasample_submission_id_list)
                internal_dict[HEADER_SAMPLE_METADATA_UUID] = ",".join(metasample_uuid_list)

        # processed_dataset properties are retrived from its own dictionary
        if dataset['processed_dataset'] is not None:
            processed_dataset_uuid_list = []
            processed_dataset_hubmap_id_list = []
            processed_dataset_status_list = []
            processed_dataset_portal_url_list = []
            for item in dataset['processed_dataset']:
                processed_dataset_uuid_list.append(item['uuid'])
                processed_dataset_hubmap_id_list.append(item['hubmap_id'])
                processed_dataset_status_list.append(item['status'])
                processed_dataset_portal_url_list.append(app.config['DOI_REDIRECT_URL'].replace('<entity_type>', 'dataset').replace('<identifier>', item['uuid']))
            internal_dict[HEADER_PROCESSED_DATASET_UUID] = processed_dataset_uuid_list
            internal_dict[HEADER_PROCESSED_DATASET_HUBMAP_ID] = processed_dataset_hubmap_id_list
            internal_dict[HEADER_PROCESSED_DATASET_STATUS] = processed_dataset_status_list
            internal_dict[HEADER_PROCESSED_DATASET_PORTAL_URL] = processed_dataset_portal_url_list
            if return_json is False:
                internal_dict[HEADER_PROCESSED_DATASET_UUID] = ",".join(processed_dataset_uuid_list)
                internal_dict[HEADER_PROCESSED_DATASET_UUID] = ",".join(processed_dataset_hubmap_id_list)
                internal_dict[HEADER_PROCESSED_DATASET_UUID] = ",".join(processed_dataset_status_list)
                internal_dict[HEADER_PROCESSED_DATASET_UUID] = ",".join(processed_dataset_portal_url_list)


        if dataset['previous_version_hubmap_ids'] is not None:
            previous_version_hubmap_ids_list = []
            for item in dataset['previous_version_hubmap_ids']:
                previous_version_hubmap_ids_list.append(item)
            internal_dict[HEADER_PREVIOUS_VERSION_HUBMAP_IDS] = previous_version_hubmap_ids_list
            if return_json is False:
                internal_dict[HEADER_PREVIOUS_VERSION_HUBMAP_IDS] = ",".join(previous_version_hubmap_ids_list)

        # Each dataset's dictionary is added to the list to be returned
        dataset_prov_list.append(internal_dict)

    # Determine whether the size of the returned data exceeds or nearly exceeds the AWS Gateway 10MB maximum size. If it
    # is greater than 9437184 bytes Return a 400 and prompt the user to reduce the size of the output by applying optional
    # argument filters.
    dataset_prov_json_encode = json.dumps(dataset_prov_list).encode('utf-8')
    if len(dataset_prov_json_encode) > 9437184:
        bad_request_error(
            "Request generated a response over the 10MB limit.  Sub-select the results using a query parameter.")

    # if return_json is true, this dictionary is ready to be returned already
    if return_json:
        return jsonify(dataset_prov_list)

    # if return_json is false, the data must be converted to be returned as a tsv
    else:
        new_tsv_file = StringIO()
        writer = csv.DictWriter(new_tsv_file, fieldnames=headers, delimiter='\t')
        writer.writeheader()
        writer.writerows(dataset_prov_list)
        new_tsv_file.seek(0)
        output = Response(new_tsv_file, mimetype='text/tsv')
        output.headers['Content-Disposition'] = 'attachment; filename=prov-info.tsv'
        return output


"""
Get the complete provenance info for a given dataset

Authentication
-------
No token is required, however if a token is given it must be valid or an error will be raised. If no token with HuBMAP
Read Group access is given, only datasets designated as "published" will be returned

Query Parameters
-------
format : string
        Designates the output format of the returned data. Accepted values are "json" and "tsv". If none provided, by 
        default will return a tsv.

Path Parameters
-------
id : string
    A HuBMAP_ID or UUID for a dataset. If an invalid dataset id is given, an error will be raised    

Returns
-------
json
    an array of each datatset's provenance info
tsv
    a text file of tab separated values where each row is a dataset and the columns include all its prov info
"""
@app.route('/datasets/<id>/prov-info', methods=['GET'])
def get_prov_info_for_dataset(id):
    # Token is not required, but if an invalid token provided,
    # we need to tell the client with a 401 error
    validate_token_if_auth_header_exists(request)

    # Use the internal token to query the target entity
    # since public entities don't require user token
    token = get_internal_token()

    # Query target entity against uuid-api and neo4j and return as a dict if exists
    entity_dict = query_target_entity(id, token)
    normalized_entity_type = entity_dict['entity_type']

    # Only for Dataset
    if normalized_entity_type != 'Dataset':
        bad_request_error("The entity of given id is not a Dataset")

    # published/public datasets don't require token
    if entity_dict['status'].lower() != DATASET_STATUS_PUBLISHED:
        # Token is required and the user must belong to HuBMAP-READ group
        token = get_user_token(request, non_public_access_required=True)

    return_json = False
    dataset_prov_list = []
    include_samples = []
    if bool(request.args):
        return_format = request.args.get('format')
        if (return_format is not None) and (return_format.lower() == 'json'):
            return_json = True
        include_samples_req = request.args.get('include_samples')
        if (include_samples_req is not None):
            include_samples = include_samples_req.lower().split(',')

    HEADER_DATASET_UUID = 'dataset_uuid'
    HEADER_DATASET_HUBMAP_ID = 'dataset_hubmap_id'
    HEADER_DATASET_STATUS = 'dataset_status'
    HEADER_DATASET_GROUP_NAME = 'dataset_group_name'
    HEADER_DATASET_GROUP_UUID = 'dataset_group_uuid'
    HEADER_DATASET_DATE_TIME_CREATED = 'dataset_date_time_created'
    HEADER_DATASET_CREATED_BY_EMAIL = 'dataset_created_by_email'
    HEADER_DATASET_DATE_TIME_MODIFIED = 'dataset_date_time_modified'
    HEADER_DATASET_MODIFIED_BY_EMAIL = 'dataset_modified_by_email'
    HEADER_DATASET_LAB_ID = 'lab_id_or_name'
    HEADER_DATASET_DATA_TYPES = 'dataset_data_types' # TODO-eliminate when HEADER_DATASET_DATASET_TYPE is required
    HEADER_DATASET_DATASET_TYPE = 'dataset_dataset_type'
    HEADER_DATASET_PORTAL_URL = 'dataset_portal_url'
    HEADER_DATASET_SAMPLES = 'dataset_samples'
    HEADER_FIRST_SAMPLE_HUBMAP_ID = 'first_sample_hubmap_id'
    HEADER_FIRST_SAMPLE_SUBMISSION_ID = 'first_sample_submission_id'
    HEADER_FIRST_SAMPLE_UUID = 'first_sample_uuid'
    HEADER_FIRST_SAMPLE_TYPE = 'first_sample_type'
    HEADER_FIRST_SAMPLE_PORTAL_URL = 'first_sample_portal_url'
    HEADER_ORGAN_HUBMAP_ID = 'organ_hubmap_id'
    HEADER_ORGAN_SUBMISSION_ID = 'organ_submission_id'
    HEADER_ORGAN_UUID = 'organ_uuid'
    HEADER_ORGAN_TYPE = 'organ_type'
    HEADER_DONOR_HUBMAP_ID = 'donor_hubmap_id'
    HEADER_DONOR_SUBMISSION_ID = 'donor_submission_id'
    HEADER_DONOR_UUID = 'donor_uuid'
    HEADER_DONOR_GROUP_NAME = 'donor_group_name'
    HEADER_RUI_LOCATION_HUBMAP_ID = 'rui_location_hubmap_id'
    HEADER_RUI_LOCATION_SUBMISSION_ID = 'rui_location_submission_id'
    HEADER_RUI_LOCATION_UUID = 'rui_location_uuid'
    HEADER_SAMPLE_METADATA_HUBMAP_ID = 'sample_metadata_hubmap_id'
    HEADER_SAMPLE_METADATA_SUBMISSION_ID = 'sample_metadata_submission_id'
    HEADER_SAMPLE_METADATA_UUID = 'sample_metadata_uuid'
    HEADER_PROCESSED_DATASET_UUID = 'processed_dataset_uuid'
    HEADER_PROCESSED_DATASET_HUBMAP_ID = 'processed_dataset_hubmap_id'
    HEADER_PROCESSED_DATASET_STATUS = 'processed_dataset_status'
    HEADER_PROCESSED_DATASET_PORTAL_URL = 'processed_dataset_portal_url'

    # TODO-Eliminate HEADER_DATASET_DATA_TYPES once HEADER_DATASET_DATASET_TYPE is required.
    headers = [
        HEADER_DATASET_UUID, HEADER_DATASET_HUBMAP_ID, HEADER_DATASET_STATUS, HEADER_DATASET_GROUP_NAME,
        HEADER_DATASET_GROUP_UUID, HEADER_DATASET_DATE_TIME_CREATED, HEADER_DATASET_CREATED_BY_EMAIL,
        HEADER_DATASET_DATE_TIME_MODIFIED, HEADER_DATASET_MODIFIED_BY_EMAIL, HEADER_DATASET_LAB_ID,
        HEADER_DATASET_DATA_TYPES, HEADER_DATASET_DATASET_TYPE, HEADER_DATASET_PORTAL_URL, HEADER_FIRST_SAMPLE_HUBMAP_ID,
        HEADER_FIRST_SAMPLE_SUBMISSION_ID, HEADER_FIRST_SAMPLE_UUID, HEADER_FIRST_SAMPLE_TYPE,
        HEADER_FIRST_SAMPLE_PORTAL_URL, HEADER_ORGAN_HUBMAP_ID, HEADER_ORGAN_SUBMISSION_ID, HEADER_ORGAN_UUID,
        HEADER_ORGAN_TYPE, HEADER_DONOR_HUBMAP_ID, HEADER_DONOR_SUBMISSION_ID, HEADER_DONOR_UUID,
        HEADER_DONOR_GROUP_NAME, HEADER_RUI_LOCATION_HUBMAP_ID, HEADER_RUI_LOCATION_SUBMISSION_ID,
        HEADER_RUI_LOCATION_UUID, HEADER_SAMPLE_METADATA_HUBMAP_ID, HEADER_SAMPLE_METADATA_SUBMISSION_ID,
        HEADER_SAMPLE_METADATA_UUID, HEADER_PROCESSED_DATASET_UUID, HEADER_PROCESSED_DATASET_HUBMAP_ID,
        HEADER_PROCESSED_DATASET_STATUS, HEADER_PROCESSED_DATASET_PORTAL_URL, HEADER_DATASET_SAMPLES
    ]

    # Parsing the organ types yaml has to be done here rather than calling schema.schema_triggers.get_organ_description
    # because that would require using a urllib request for each dataset
    organ_types_dict = schema_manager.get_organ_types()

    # As above, we parse te assay type yaml here rather than calling the special method for it because this avoids
    # having to access the resource for every dataset.
    assay_types_dict = schema_manager.get_assay_types()

    hubmap_ids = schema_manager.get_hubmap_ids(id)

    # Get the target uuid if all good
    uuid = hubmap_ids['hm_uuid']
    dataset = app_neo4j_queries.get_individual_prov_info(neo4j_driver_instance, uuid)
    if dataset is None:
        bad_request_error("Query For this Dataset Returned no Records. Make sure this is a Primary Dataset")
    internal_dict = collections.OrderedDict()
    internal_dict[HEADER_DATASET_HUBMAP_ID] = dataset['hubmap_id']
    internal_dict[HEADER_DATASET_UUID] = dataset['uuid']
    internal_dict[HEADER_DATASET_STATUS] = dataset['status']
    internal_dict[HEADER_DATASET_GROUP_NAME] = dataset['group_name']
    internal_dict[HEADER_DATASET_GROUP_UUID] = dataset['group_uuid']
    internal_dict[HEADER_DATASET_DATE_TIME_CREATED] = str(datetime.fromtimestamp(int(dataset['created_timestamp'] / 1000.0)))
    internal_dict[HEADER_DATASET_CREATED_BY_EMAIL] = dataset['created_by_user_email']
    internal_dict[HEADER_DATASET_DATE_TIME_MODIFIED] = str(datetime.fromtimestamp(int(dataset['last_modified_timestamp'] / 1000.0)))
    internal_dict[HEADER_DATASET_MODIFIED_BY_EMAIL] = dataset['last_modified_user_email']
    internal_dict[HEADER_DATASET_LAB_ID] = dataset['lab_dataset_id']

    # Data type codes are replaced with data type descriptions
    assay_description_list = []
    # TODO BEGIN evaluate elimination of this block, if it is still in place following the YAML-to-UBKG effort on https://github.com/hubmapconsortium/entity-api/issues/494,
    # and once dataset['dataset_type'] is required and dataset['data_types'] removed.
    for item in dataset['data_types']:
        try:
            assay_description_list.append(assay_types_dict[item]['description'])
        except KeyError:
            logger.exception(f"Data type {item} not found in resulting assay types via ontology-api")

            # Just use the data type value
            assay_description_list.append(item)

    dataset['data_types'] = assay_description_list
    internal_dict[HEADER_DATASET_DATA_TYPES] = dataset['data_types']
    if return_json is False:
        internal_dict[HEADER_DATASET_DATA_TYPES] = ",".join(dataset['data_types'])
    # TODO END evaluate elimination of this block, if it is still in place following the YAML-to-UBKG effort on https://github.com/hubmapconsortium/entity-api/issues/494,
    # and once dataset['dataset_type'] is required and dataset['data_types'] removed.

    internal_dict[HEADER_DATASET_DATASET_TYPE] = dataset['dataset_type']

    internal_dict[HEADER_DATASET_PORTAL_URL] = app.config['DOI_REDIRECT_URL'].replace('<entity_type>', 'dataset').replace(
        '<identifier>', dataset['uuid'])
    if dataset['first_sample'] is not None:
        first_sample_hubmap_id_list = []
        first_sample_submission_id_list = []
        first_sample_uuid_list = []
        first_sample_type_list = []
        first_sample_portal_url_list = []
        for item in dataset['first_sample']:
            first_sample_hubmap_id_list.append(item['hubmap_id'])
            first_sample_submission_id_list.append(item['submission_id'])
            first_sample_uuid_list.append(item['uuid'])
            first_sample_type_list.append(item['sample_category'])

            first_sample_portal_url_list.append(
                app.config['DOI_REDIRECT_URL'].replace('<entity_type>', 'sample').replace('<identifier>', item['uuid']))
        internal_dict[HEADER_FIRST_SAMPLE_HUBMAP_ID] = first_sample_hubmap_id_list
        internal_dict[HEADER_FIRST_SAMPLE_SUBMISSION_ID] = first_sample_submission_id_list
        internal_dict[HEADER_FIRST_SAMPLE_UUID] = first_sample_uuid_list
        internal_dict[HEADER_FIRST_SAMPLE_TYPE] = first_sample_type_list
        internal_dict[HEADER_FIRST_SAMPLE_PORTAL_URL] = first_sample_portal_url_list
        if return_json is False:
            internal_dict[HEADER_FIRST_SAMPLE_HUBMAP_ID] = ",".join(first_sample_hubmap_id_list)
            internal_dict[HEADER_FIRST_SAMPLE_SUBMISSION_ID] = ",".join(first_sample_submission_id_list)
            internal_dict[HEADER_FIRST_SAMPLE_UUID] = ",".join(first_sample_uuid_list)
            internal_dict[HEADER_FIRST_SAMPLE_TYPE] = ",".join(first_sample_type_list)
            internal_dict[HEADER_FIRST_SAMPLE_PORTAL_URL] = ",".join(first_sample_portal_url_list)
    if dataset['distinct_organ'] is not None:
        distinct_organ_hubmap_id_list = []
        distinct_organ_submission_id_list = []
        distinct_organ_uuid_list = []
        distinct_organ_type_list = []
        for item in dataset['distinct_organ']:
            distinct_organ_hubmap_id_list.append(item['hubmap_id'])
            distinct_organ_submission_id_list.append(item['submission_id'])
            distinct_organ_uuid_list.append(item['uuid'])

            organ_code = item['organ'].upper()
            validate_organ_code(organ_code)

            distinct_organ_type_list.append(organ_types_dict[organ_code].lower())
        internal_dict[HEADER_ORGAN_HUBMAP_ID] = distinct_organ_hubmap_id_list
        internal_dict[HEADER_ORGAN_SUBMISSION_ID] = distinct_organ_submission_id_list
        internal_dict[HEADER_ORGAN_UUID] = distinct_organ_uuid_list
        internal_dict[HEADER_ORGAN_TYPE] = distinct_organ_type_list
        if return_json is False:
            internal_dict[HEADER_ORGAN_HUBMAP_ID] = ",".join(distinct_organ_hubmap_id_list)
            internal_dict[HEADER_ORGAN_SUBMISSION_ID] = ",".join(distinct_organ_submission_id_list)
            internal_dict[HEADER_ORGAN_UUID] = ",".join(distinct_organ_uuid_list)
            internal_dict[HEADER_ORGAN_TYPE] = ",".join(distinct_organ_type_list)
    if dataset['distinct_donor'] is not None:
        distinct_donor_hubmap_id_list = []
        distinct_donor_submission_id_list = []
        distinct_donor_uuid_list = []
        distinct_donor_group_name_list = []
        for item in dataset['distinct_donor']:
            distinct_donor_hubmap_id_list.append(item['hubmap_id'])
            distinct_donor_submission_id_list.append(item['submission_id'])
            distinct_donor_uuid_list.append(item['uuid'])
            distinct_donor_group_name_list.append(item['group_name'])
        internal_dict[HEADER_DONOR_HUBMAP_ID] = distinct_donor_hubmap_id_list
        internal_dict[HEADER_DONOR_SUBMISSION_ID] = distinct_donor_submission_id_list
        internal_dict[HEADER_DONOR_UUID] = distinct_donor_uuid_list
        internal_dict[HEADER_DONOR_GROUP_NAME] = distinct_donor_group_name_list
        if return_json is False:
            internal_dict[HEADER_DONOR_HUBMAP_ID] = ",".join(distinct_donor_hubmap_id_list)
            internal_dict[HEADER_DONOR_SUBMISSION_ID] = ",".join(distinct_donor_submission_id_list)
            internal_dict[HEADER_DONOR_UUID] = ",".join(distinct_donor_uuid_list)
            internal_dict[HEADER_DONOR_GROUP_NAME] = ",".join(distinct_donor_group_name_list)
    if dataset['distinct_rui_sample'] is not None:
        rui_location_hubmap_id_list = []
        rui_location_submission_id_list = []
        rui_location_uuid_list = []
        for item in dataset['distinct_rui_sample']:
            rui_location_hubmap_id_list.append(item['hubmap_id'])
            rui_location_submission_id_list.append(item['submission_id'])
            rui_location_uuid_list.append(item['uuid'])
        internal_dict[HEADER_RUI_LOCATION_HUBMAP_ID] = rui_location_hubmap_id_list
        internal_dict[HEADER_RUI_LOCATION_SUBMISSION_ID] = rui_location_submission_id_list
        internal_dict[HEADER_RUI_LOCATION_UUID] = rui_location_uuid_list
        if return_json is False:
            internal_dict[HEADER_RUI_LOCATION_HUBMAP_ID] = ",".join(rui_location_hubmap_id_list)
            internal_dict[HEADER_RUI_LOCATION_SUBMISSION_ID] = ",".join(rui_location_submission_id_list)
            internal_dict[HEADER_RUI_LOCATION_UUID] = ",".join(rui_location_uuid_list)
    if dataset['distinct_metasample'] is not None:
        metasample_hubmap_id_list = []
        metasample_submission_id_list = []
        metasample_uuid_list = []
        for item in dataset['distinct_metasample']:
            metasample_hubmap_id_list.append(item['hubmap_id'])
            metasample_submission_id_list.append(item['submission_id'])
            metasample_uuid_list.append(item['uuid'])
        internal_dict[HEADER_SAMPLE_METADATA_HUBMAP_ID] = metasample_hubmap_id_list
        internal_dict[HEADER_SAMPLE_METADATA_SUBMISSION_ID] = metasample_submission_id_list
        internal_dict[HEADER_SAMPLE_METADATA_UUID] = metasample_uuid_list
        if return_json is False:
            internal_dict[HEADER_SAMPLE_METADATA_HUBMAP_ID] = ",".join(metasample_hubmap_id_list)
            internal_dict[HEADER_SAMPLE_METADATA_SUBMISSION_ID] = ",".join(metasample_submission_id_list)
            internal_dict[HEADER_SAMPLE_METADATA_UUID] = ",".join(metasample_uuid_list)

    # processed_dataset properties are retrived from its own dictionary
    if dataset['processed_dataset'] is not None:
        processed_dataset_uuid_list = []
        processed_dataset_hubmap_id_list = []
        processed_dataset_status_list = []
        processed_dataset_portal_url_list = []
        for item in dataset['processed_dataset']:
            processed_dataset_uuid_list.append(item['uuid'])
            processed_dataset_hubmap_id_list.append(item['hubmap_id'])
            processed_dataset_status_list.append(item['status'])
            processed_dataset_portal_url_list.append(
                app.config['DOI_REDIRECT_URL'].replace('<entity_type>', 'dataset').replace('<identifier>',
                                                                                           item['uuid']))
        internal_dict[HEADER_PROCESSED_DATASET_UUID] = processed_dataset_uuid_list
        internal_dict[HEADER_PROCESSED_DATASET_HUBMAP_ID] = processed_dataset_hubmap_id_list
        internal_dict[HEADER_PROCESSED_DATASET_STATUS] = processed_dataset_status_list
        internal_dict[HEADER_PROCESSED_DATASET_PORTAL_URL] = processed_dataset_portal_url_list
        if return_json is False:
            internal_dict[HEADER_PROCESSED_DATASET_UUID] = ",".join(processed_dataset_uuid_list)
            internal_dict[HEADER_PROCESSED_DATASET_UUID] = ",".join(processed_dataset_hubmap_id_list)
            internal_dict[HEADER_PROCESSED_DATASET_UUID] = ",".join(processed_dataset_status_list)
            internal_dict[HEADER_PROCESSED_DATASET_UUID] = ",".join(processed_dataset_portal_url_list)

    if include_samples:
        # Get provenance non-organ Samples for the Dataset all the way back to each Donor, to supplement
        # the "first sample" data stashed in internal_dict in the previous section.
        dataset_samples = app_neo4j_queries.get_all_dataset_samples(neo4j_driver_instance, uuid)
        logger.debug(f"dataset_samples={str(dataset_samples)}")
        if 'all' in include_samples:
            internal_dict[HEADER_DATASET_SAMPLES] = dataset_samples
        else:
            requested_samples = {}
            for uuid in dataset_samples.keys():
                if dataset_samples[uuid]['sample_category'] in include_samples:
                    requested_samples[uuid] = dataset_samples[uuid]
            internal_dict[HEADER_DATASET_SAMPLES] = requested_samples

    dataset_prov_list.append(internal_dict)

    if return_json:
        return jsonify(dataset_prov_list[0])
    else:
        new_tsv_file = StringIO()
        writer = csv.DictWriter(new_tsv_file, fieldnames=headers, delimiter='\t')
        writer.writeheader()
        writer.writerows(dataset_prov_list)
        new_tsv_file.seek(0)
        output = Response(new_tsv_file, mimetype='text/tsv')
        output.headers['Content-Disposition'] = 'attachment; filename=prov-info.tsv'
        return output


"""
Get the information needed to generate the sankey on software-docs as a json.

Authentication
-------
No token is required or checked. The information returned is what is displayed in the public sankey

Query Parameters
-------
N/A

Path Parameters
-------
N/A

Returns
-------
json
    a json array. Each item in the array corresponds to a dataset. Each dataset has the values: dataset_group_name, 
    organ_type, dataset_data_types, and dataset_status, each of which is a string. # TODO-integrate dataset_dataset_type to documentation.

"""
@app.route('/datasets/sankey_data', methods=['GET'])
def sankey_data():
    # String constants
    HEADER_DATASET_GROUP_NAME = 'dataset_group_name'
    HEADER_ORGAN_TYPE = 'organ_type'
    HEADER_DATASET_DATA_TYPES = 'dataset_data_types' # TODO-eliminate when HEADER_DATASET_DATASET_TYPE is required
    HEADER_DATASET_DATASET_TYPE = 'dataset_dataset_type'
    HEADER_DATASET_STATUS = 'dataset_status'

    with open('sankey_mapping.json') as f:
        mapping_dict = json.load(f)
    # Parsing the organ types yaml has to be done here rather than calling schema.schema_triggers.get_organ_description
    # because that would require using a urllib request for each dataset
    organ_types_dict = schema_manager.get_organ_types()

    # As above, we parse te assay type yaml here rather than calling the special method for it because this avoids
    # having to access the resource for every dataset.
    assay_types_dict = schema_manager.get_assay_types()

    # Instantiation of the list dataset_sankey_list
    dataset_sankey_list = []

    cache_key = f'{MEMCACHED_PREFIX}sankey'

    if MEMCACHED_MODE:
        if memcached_client_instance.get(cache_key) is not None:
            dataset_sankey_list = memcached_client_instance.get(cache_key)

    if not dataset_sankey_list:
        if MEMCACHED_MODE:
            logger.info(f'Sankey data cache not found or expired. Making a new data fetch at time {datetime.now()}')

        # Call to app_neo4j_queries to prepare and execute the database query
        sankey_info = app_neo4j_queries.get_sankey_info(neo4j_driver_instance)
        for dataset in sankey_info:
            internal_dict = collections.OrderedDict()
            internal_dict[HEADER_DATASET_GROUP_NAME] = dataset[HEADER_DATASET_GROUP_NAME]
<<<<<<< HEAD
            internal_dict[HEADER_ORGAN_TYPE] = organ_types_dict[dataset[HEADER_ORGAN_TYPE]]['description'].lower()

            # TODO BEGIN evaluate elimination of this block, if it is still in place following the YAML-to-UBKG effort on https://github.com/hubmapconsortium/entity-api/issues/494,
            # and once dataset['dataset_type'] is required and dataset['data_types'] removed.
=======

            organ_code = dataset[HEADER_ORGAN_TYPE].upper()
            validate_organ_code(organ_code)

            internal_dict[HEADER_ORGAN_TYPE] = organ_types_dict[organ_code].lower()
>>>>>>> ebfecad4
            # Data type codes are replaced with data type descriptions
            assay_description = ""
            try:
                assay_description = assay_types_dict[dataset[HEADER_DATASET_DATA_TYPES]]['description']
            except KeyError:
                logger.exception(f"Data type {dataset[HEADER_DATASET_DATA_TYPES]} not found in resulting assay types via ontology-api")

                # Just use the data type value
                assay_description = dataset[HEADER_DATASET_DATA_TYPES]

            internal_dict[HEADER_DATASET_DATA_TYPES] = assay_description

            # Replace applicable Group Name and Data type with the value needed for the sankey via the mapping_dict
            internal_dict[HEADER_DATASET_STATUS] = dataset['dataset_status']
            if internal_dict[HEADER_DATASET_GROUP_NAME] in mapping_dict.keys():
                internal_dict[HEADER_DATASET_GROUP_NAME] = mapping_dict[internal_dict[HEADER_DATASET_GROUP_NAME]]
            if internal_dict[HEADER_DATASET_DATA_TYPES] in mapping_dict.keys():
                internal_dict[HEADER_DATASET_DATA_TYPES] = mapping_dict[internal_dict[HEADER_DATASET_DATA_TYPES]]
            # TODO END evaluate elimination of this block, if it is still in place following the YAML-to-UBKG effort on https://github.com/hubmapconsortium/entity-api/issues/494,
            # and once dataset['dataset_type'] is required and dataset['data_types'] removed.

            # Each dataset's dictionary is added to the list to be returned
            dataset_sankey_list.append(internal_dict)
        
        if MEMCACHED_MODE:
            # Cache the result
            memcached_client_instance.set(cache_key, dataset_sankey_list, expire = SchemaConstants.MEMCACHED_TTL)
    else:
        logger.info(f'Using the cached sankey data at time {datetime.now()}')
        
    return jsonify(dataset_sankey_list)


"""
Get the complete provenance info for all samples

Authentication
-------
Allow no-token/public access

Query Parameters
-------
    group_uuid : string
        Filters returned samples by a given group uuid. 

Returns
-------
json
    an array of each datatset's provenance info
"""
@app.route('/samples/prov-info', methods=['GET'])
def get_sample_prov_info():
    # String Constants
    HEADER_SAMPLE_UUID = "sample_uuid"
    HEADER_SAMPLE_LAB_ID = "lab_id_or_name"
    HEADER_SAMPLE_GROUP_NAME = "sample_group_name"
    HEADER_SAMPLE_CREATED_BY_EMAIL = "sample_created_by_email"
    HEADER_SAMPLE_HAS_METADATA = "sample_has_metadata"
    HEADER_SAMPLE_HAS_RUI_INFO = "sample_has_rui_info"
    HEADER_SAMPLE_DIRECT_ANCESTOR_ID = "sample_ancestor_id"
    HEADER_SAMPLE_DIRECT_ANCESTOR_ENTITY_TYPE = "sample_ancestor_entity"
    HEADER_SAMPLE_HUBMAP_ID = "sample_hubmap_id"
    HEADER_SAMPLE_SUBMISSION_ID = "sample_submission_id"
    HEADER_SAMPLE_TYPE = "sample_type"
    HEADER_DONOR_UUID = "donor_uuid"
    HEADER_DONOR_SUBMISSION_ID = "donor_submission_id"
    HEADER_DONOR_HUBMAP_ID = "donor_hubmap_id"
    HEADER_DONOR_HAS_METADATA = "donor_has_metadata"
    HEADER_ORGAN_UUID = "organ_uuid"
    HEADER_ORGAN_TYPE = "organ_type"
    HEADER_ORGAN_HUBMAP_ID = "organ_hubmap_id"
    HEADER_ORGAN_SUBMISSION_ID = "organ_submission_id"

    public_only = True

    # Token is not required, but if an invalid token is provided,
    # we need to tell the client with a 401 error
    validate_token_if_auth_header_exists(request)

    if user_in_hubmap_read_group(request):
        public_only = False

    organ_types_dict = schema_manager.get_organ_types()

    # Processing and validating query parameters
    accepted_arguments = ['group_uuid']
    param_dict = {}  # currently the only filter is group_uuid, but in case this grows, we're using a dictionary
    if bool(request.args):
        for argument in request.args:
            if argument not in accepted_arguments:
                bad_request_error(f"{argument} is an unrecognized argument.")
        group_uuid = request.args.get('group_uuid')
        if group_uuid is not None:
            groups_by_id_dict = auth_helper_instance.get_globus_groups_info()['by_id']
            if group_uuid not in groups_by_id_dict:
                bad_request_error(f"Invalid Group UUID.")
            if not groups_by_id_dict[group_uuid]['data_provider']:
                bad_request_error(f"Invalid Group UUID. Group must be a data provider")
            param_dict['group_uuid'] = group_uuid

    # Instantiation of the list sample_prov_list
    sample_prov_list = []

    # Call to app_neo4j_queries to prepare and execute database query
    prov_info = app_neo4j_queries.get_sample_prov_info(neo4j_driver_instance, param_dict, public_only)

    for sample in prov_info:
        # For cases where there is no sample of type organ above a given sample in the provenance, we check to see if
        # the given sample is itself an organ.
        organ_uuid = None
        organ_type = None
        organ_hubmap_id = None
        organ_submission_id = None
        if sample['organ_uuid'] is not None:
            organ_uuid = sample['organ_uuid']

            organ_code = sample['organ_organ_type'].upper()
            validate_organ_code(organ_code)

            organ_type = organ_types_dict[organ_code].lower()
            organ_hubmap_id = sample['organ_hubmap_id']
            organ_submission_id = sample['organ_submission_id']
        else:
            if sample['sample_category'] == "organ":
                organ_uuid = sample['sample_uuid']

                organ_code = sample['sample_organ'].upper()
                validate_organ_code(organ_code)

                organ_type = organ_types_dict[organ_code].lower()
                organ_hubmap_id = sample['sample_hubmap_id']
                organ_submission_id = sample['sample_submission_id']


        sample_has_metadata = False
        if sample['sample_metadata'] is not None:
            sample_has_metadata = True

        sample_has_rui_info = False
        if sample['sample_rui_info'] is not None:
            sample_has_rui_info = True

        donor_has_metadata = False
        if sample['donor_metadata'] is not None:
            donor_has_metadata = True

        internal_dict = collections.OrderedDict()
        internal_dict[HEADER_SAMPLE_UUID] = sample['sample_uuid']
        internal_dict[HEADER_SAMPLE_LAB_ID] = sample['lab_sample_id']
        internal_dict[HEADER_SAMPLE_GROUP_NAME] = sample['sample_group_name']
        internal_dict[HEADER_SAMPLE_CREATED_BY_EMAIL] = sample['sample_created_by_email']
        internal_dict[HEADER_SAMPLE_HAS_METADATA] = sample_has_metadata
        internal_dict[HEADER_SAMPLE_HAS_RUI_INFO] = sample_has_rui_info
        internal_dict[HEADER_SAMPLE_DIRECT_ANCESTOR_ID] = sample['sample_ancestor_id']
        internal_dict[HEADER_SAMPLE_TYPE] = sample['sample_category']
        internal_dict[HEADER_SAMPLE_HUBMAP_ID] = sample['sample_hubmap_id']
        internal_dict[HEADER_SAMPLE_SUBMISSION_ID] = sample['sample_submission_id']
        internal_dict[HEADER_SAMPLE_DIRECT_ANCESTOR_ENTITY_TYPE] = sample['sample_ancestor_entity']
        internal_dict[HEADER_DONOR_UUID] = sample['donor_uuid']
        internal_dict[HEADER_DONOR_HAS_METADATA] = donor_has_metadata
        internal_dict[HEADER_DONOR_HUBMAP_ID] = sample['donor_hubmap_id']
        internal_dict[HEADER_DONOR_SUBMISSION_ID] = sample['donor_submission_id']
        internal_dict[HEADER_ORGAN_UUID] = organ_uuid
        internal_dict[HEADER_ORGAN_TYPE] = organ_type
        internal_dict[HEADER_ORGAN_HUBMAP_ID] = organ_hubmap_id
        internal_dict[HEADER_ORGAN_SUBMISSION_ID] = organ_submission_id

        # Each sample's dictionary is added to the list to be returned
        sample_prov_list.append(internal_dict)

    # Determine whether the size of the returned data exceeds or nearly exceeds the AWS Gateway 10MB maximum size. If it
    # is greater than 9437184 bytes Return a 400 and prompt the user to reduce the size of the output by applying optional
    # argument filters.
    sample_prov_json_encode = json.dumps(sample_prov_list).encode('utf-8')
    if len(sample_prov_json_encode) > 9437184:
        bad_request_error(
            "Request generated a response over the 10MB limit.  Sub-select the results using a query parameter.")
    return jsonify(sample_prov_list)


"""
Retrieve all unpublished datasets (datasets with status value other than 'Published' or 'Hold')

Authentication
-------
Requires HuBMAP Read-Group access. Authenticated in the gateway 

Query Parameters
-------
    format : string
        Determines the output format of the data. Allowable values are ("tsv"|"json")

Returns
-------
json
    an array of each unpublished dataset.
    fields: ("data_types", "donor_hubmap_id", "donor_submission_id", "hubmap_id", "organ", "organization", 
             "provider_experiment_id", "uuid")  # TODO-integrate dataset_dataset_type to documentation.
tsv
    a text/tab-seperated-value document including each unpublished dataset.
    fields: ("data_types", "donor_hubmap_id", "donor_submission_id", "hubmap_id", "organ", "organization", 
             "provider_experiment_id", "uuid")  # TODO-integrate dataset_dataset_type to documentation.
"""
@app.route('/datasets/unpublished', methods=['GET'])
def unpublished():
    # String constraints
    HEADER_DATA_TYPES = "data_types" # TODO-eliminate when HEADER_DATASET_TYPE is required
    HEADER_DATASET_TYPE = 'dataset_type'
    HEADER_ORGANIZATION = "organization"
    HEADER_UUID = "uuid"
    HEADER_HUBMAP_ID = "hubmap_id"
    HEADER_ORGAN = "organ"
    HEADER_DONOR_HUBMAP_ID = "donor_hubmap_id"
    HEADER_SUBMISSION_ID = "donor_submission_id"
    HEADER_PROVIDER_EXPERIMENT_ID = "provider_experiment_id"

    # TODO-Eliminate HEADER_DATA_TYPES once HEADER_DATASET_TYPE is required.
    headers = [
        HEADER_DATA_TYPES, HEADER_DATASET_TYPE, HEADER_ORGANIZATION, HEADER_UUID, HEADER_HUBMAP_ID, HEADER_ORGAN, HEADER_DONOR_HUBMAP_ID,
        HEADER_SUBMISSION_ID, HEADER_PROVIDER_EXPERIMENT_ID
    ]

    # Processing and validating query parameters
    accepted_arguments = ['format']
    return_tsv = False
    if bool(request.args):
        for argument in request.args:
            if argument not in accepted_arguments:
                bad_request_error(f"{argument} is an unrecognized argument.")
        return_format = request.args.get('format')
        if return_format is not None:
            if return_format.lower() not in ['json', 'tsv']:
                bad_request_error(
                    "Invalid Format. Accepted formats are JSON and TSV. If no format is given, JSON will be the default")
            if return_format.lower() == 'tsv':
                return_tsv = True
    unpublished_info = app_neo4j_queries.get_unpublished(neo4j_driver_instance)
    if return_tsv:
        new_tsv_file = StringIO()
        writer = csv.DictWriter(new_tsv_file, fieldnames=headers, delimiter='\t')
        writer.writeheader()
        writer.writerows(unpublished_info)
        new_tsv_file.seek(0)
        output = Response(new_tsv_file, mimetype='text/tsv')
        output.headers['Content-Disposition'] = 'attachment; filename=unpublished-datasets.tsv'
        return output

    # if return_json is false, the data must be converted to be returned as a tsv
    else:
        return jsonify(unpublished_info)

"""
Retrieve uuids for associated dataset of given data_type which 
shares a sample ancestor of given dataset id

Returns
--------
json array
    List of uuids of all datasets (if any) of the specified data_type
     who share a sample ancestor with the dataset with the given id

Authorization
-------------
This endpoint is publicly accessible, however if a token is provided, 
it must be valid. If the given dataset uuid is for an unpublished dataset,
the user must be part of the HuBMAP-Read-Group. If not, a 403 will be raised.

Path Parameters
---------------
id : str
    The HuBMAP ID (e.g. HBM123.ABCD.456) or UUID of target dataset

Required Query Paramters
------------------------
data_type : str
    The data type to be searched for.
    
Optional Query Paramters
------------------------
search_depth : int
    The max number of generations of datasets to search for associated paired 
    dataset. This number is the number of generations between the shared sample
    ancestor and the target dataset (if any) rather than the starting dataset. 
    This number counts dataset generations and not activity nodes or any other 
    intermediate steps between 2 datasets. If no search_depth is given, the 
    search will traverse all descendants of the sample ancestor.  

If the associated datasets (if any exist) returned are unpublished, they    
"""
@app.route('/datasets/<id>/paired-dataset', methods=['GET'])
def paired_dataset(id):
    if request.headers.get('Authorization') is not None:
        try:
            user_token = auth_helper_instance.getAuthorizationTokens(request.headers)
        except Exception:
            msg = "Failed to parse the Authorization token by calling commons.auth_helper.getAuthorizationTokens()"
            # Log the full stack trace, prepend a line with our message
            logger.exception(msg)
            internal_server_error(msg)
        # When the Authoriztion header provided but the user_token is a flask.Response instance,
        # it MUST be a 401 error with message.
        # That's how commons.auth_helper.getAuthorizationTokens() was designed
        if isinstance(user_token, Response):
            # We wrap the message in a json and send back to requester as 401 too
            # The Response.data returns binary string, need to decode
            unauthorized_error(user_token.get_data().decode())
        # Also check if the parased token is invalid or expired
        # Set the second paremeter as False to skip group check
        user_info = auth_helper_instance.getUserInfo(user_token, False)
        if isinstance(user_info, Response):
            unauthorized_error(user_info.get_data().decode())

    accepted_arguments = ['data_type', 'search_depth']
    if not bool(request.args):
        bad_request_error(f"'data_type' is a required argument")
    else:
        for argument in request.args:
            if argument not in accepted_arguments:
                bad_request_error(f"{argument} is an unrecognized argument.")
        if 'data_type' not in request.args:
            bad_request_error(f"'data_type' is a required argument")
        else:
            data_type = request.args.get('data_type')
        if 'search_depth' in request.args:
            try:
                search_depth = int(request.args.get('search_depth'))
            except ValueError:
                bad_request_error(f"'search_depth' must be an integer")
        else:
            search_depth = None
    # Use the internal token to query the target entity
    # since public entities don't require user token
    token = get_internal_token()

    # Query target entity against uuid-api and neo4j and return as a dict if exists
    # Then retrieve the allowable data access level (public, protected or consortium)
    # for the dataset and HuBMAP Component ID that the dataset belongs to
    entity_dict = query_target_entity(id, token)
    uuid = entity_dict['uuid']
    normalized_entity_type = entity_dict['entity_type']

    # Only for Dataset and Upload
    if normalized_entity_type != 'Dataset':
        bad_request_error("The target entity of the specified id is not a Dataset")

    if entity_dict['status'].lower() != DATASET_STATUS_PUBLISHED:
        if not user_in_hubmap_read_group(request):
            forbidden_error("Access not granted")

    paired_dataset = app_neo4j_queries.get_paired_dataset(neo4j_driver_instance, uuid, data_type, search_depth)
    out_list = []
    for result in paired_dataset:
        if user_in_hubmap_read_group(request) or result['status'].lower() == 'published':
            out_list.append(result['uuid'])
    if len(out_list) < 1:
        not_found_error(f"Search for paired datasets of type {data_type} for dataset with id {uuid} returned no results")
    else:
        return jsonify(out_list), 200


"""
Create multiple component datasets from a single Multi-Assay ancestor

Input
-----
json
    A json object with the fields: 
        creation_action
         - type: str
         - description: the action event that will describe the activity node. Allowed valuese are: "Multi-Assay Split"
        group_uuid
         - type: str
         - description: the group uuid for the new component datasets
        direct_ancestor_uuid
         - type: str
         - description: the uuid for the parent multi assay dataset
        datasets
         - type: dict
         - description: the datasets to be created. Only difference between these and normal datasets are the field "dataset_link_abs_dir"

Returns
--------
json array
    List of the newly created datasets represented as dictionaries. 
"""
@app.route('/datasets/components', methods=['POST'])
def multiple_components():
    if READ_ONLY_MODE:
        forbidden_error("Access not granted when entity-api in READ-ONLY mode")
    # If an invalid token provided, we need to tell the client with a 401 error, rather
    # than a 500 error later if the token is not good.
    validate_token_if_auth_header_exists(request)
    # Get user token from Authorization header
    user_token = get_user_token(request)
    try:
        schema_validators.validate_application_header_before_entity_create("Dataset", request)
    except Exception as e:
        bad_request_error(str(e))
    require_json(request)

    ######### validate top level properties ########

    # Verify that each required field is in the json_data_dict, and that there are no other fields
    json_data_dict = request.get_json()
    required_fields = ['creation_action', 'group_uuid', 'direct_ancestor_uuids', 'datasets']
    for field in required_fields:
        if field not in json_data_dict:
            raise bad_request_error(f"Missing required field {field}")
    for field in json_data_dict:
        if field not in required_fields:
            raise bad_request_error(f"Request body contained unexpected field {field}")

    # validate creation_action
    allowable_creation_actions = ['Multi-Assay Split']
    if json_data_dict.get('creation_action') not in allowable_creation_actions:
        bad_request_error(f"creation_action {json_data_dict.get('creation_action')} not recognized. Allowed values are: {COMMA_SEPARATOR.join(allowable_creation_actions)}")

    # While we accept a list of direct_ancestor_uuids, we currently only allow a single direct ancestor so verify that there is only 1
    direct_ancestor_uuids = json_data_dict.get('direct_ancestor_uuids')
    if direct_ancestor_uuids is None or not isinstance(direct_ancestor_uuids, list) or len(direct_ancestor_uuids) !=1:
        bad_request_error(f"Required field 'direct_ancestor_uuids' must be a list. This list may only contain 1 item: a string representing the uuid of the direct ancestor")

    # validate existence of direct ancestors.
    for direct_ancestor_uuid in direct_ancestor_uuids:
        direct_ancestor_dict = query_target_entity(direct_ancestor_uuid, user_token)
        if direct_ancestor_dict.get('entity_type').lower() != "dataset":
            bad_request_error(f"Direct ancestor is of type: {direct_ancestor_dict.get('entity_type')}. Must be of type 'dataset'.")

    # validate that there are 2 and only 2 datasets in the dataset list
    if len(json_data_dict.get('datasets')) != 2:
        bad_request_error(f"'datasets' field must contain 2 component datasets.")

    # Validate all datasets using existing schema with triggers and validators
    for dataset in json_data_dict.get('datasets'):
        # dataset_link_abs_dir is not part of the entity creation, will not be stored in neo4j and does not require
        # validation. Remove it here and add it back after validation. We do the same for creating the entities. Doing
        # this makes it easier to keep the dataset_link_abs_dir with the associated dataset instead of adding additional lists and keeping track of which value is tied to which dataset
        dataset_link_abs_dir = dataset.pop('dataset_link_abs_dir', None)
        if not dataset_link_abs_dir:
            bad_request_error(f"Missing required field in datasets: dataset_link_abs_dir")
        dataset['group_uuid'] = json_data_dict.get('group_uuid')
        dataset['direct_ancestor_uuids'] = direct_ancestor_uuids
        try:
            schema_manager.validate_json_data_against_schema(dataset, 'Dataset')
        except schema_errors.SchemaValidationException as e:
            # No need to log validation errors
            bad_request_error(str(e))
        # Execute property level validators defined in the schema yaml before entity property creation
        # Use empty dict {} to indicate there's no existing_data_dict
        try:
            schema_manager.execute_property_level_validators('before_property_create_validators', "Dataset", request, {}, dataset)
        # Currently only ValueError
        except ValueError as e:
            bad_request_error(e)

        # Add back in dataset_link_abs_dir
        dataset['dataset_link_abs_dir'] = dataset_link_abs_dir

    dataset_list = create_multiple_component_details(request, "Dataset", user_token, json_data_dict.get('datasets'), json_data_dict.get('creation_action'))

    # We wait until after the new datasets are linked to their ancestor before performing the remaining post-creation
    # linkeages. This way, in the event of unforseen errors, we don't have orphaned nodes.
    for dataset in dataset_list:
        schema_triggers.set_status_history('status', 'Dataset', user_token, dataset, {})

    properties_to_skip = [
        'direct_ancestors',
        'collections',
        'upload',
        'title',
        'previous_revision_uuid',
        'next_revision_uuid'
    ]

    if bool(request.args):
        # The parsed query string value is a string 'true'
        return_all_properties = request.args.get('return_all_properties')

        if (return_all_properties is not None) and (return_all_properties.lower() == 'true'):
            properties_to_skip = []

    normalized_complete_entity_list = []
    for dataset in dataset_list:
        # Remove dataset_link_abs_dir once more before entity creation
        dataset_link_abs_dir = dataset.pop('dataset_link_abs_dir', None)
        # Generate the filtered or complete entity dict to send back
        complete_dict = schema_manager.get_complete_entity_result(user_token, dataset, properties_to_skip)

        # Will also filter the result based on schema
        normalized_complete_dict = schema_manager.normalize_entity_result_for_response(complete_dict)


        # Also index the new entity node in elasticsearch via search-api
        logger.log(logging.INFO
                   ,f"Re-indexing for creation of {complete_dict['entity_type']}"
                    f" with UUID {complete_dict['uuid']}")
        reindex_entity(complete_dict['uuid'], user_token)
        # Add back in dataset_link_abs_dir one last time
        normalized_complete_dict['dataset_link_abs_dir'] = dataset_link_abs_dir
        normalized_complete_entity_list.append(normalized_complete_dict)

    return jsonify(normalized_complete_entity_list)



####################################################################################################
## Internal Functions
####################################################################################################

"""
Throws error for 400 Bad Reqeust with message

Parameters
----------
err_msg : str
    The custom error message to return to end users
"""
def bad_request_error(err_msg):
    abort(400, description = err_msg)


"""
Throws error for 401 Unauthorized with message

Parameters
----------
err_msg : str
    The custom error message to return to end users
"""
def unauthorized_error(err_msg):
    abort(401, description = err_msg)


"""
Throws error for 403 Forbidden with message

Parameters
----------
err_msg : str
    The custom error message to return to end users
"""
def forbidden_error(err_msg):
    abort(403, description = err_msg)


"""
Throws error for 404 Not Found with message

Parameters
----------
err_msg : str
    The custom error message to return to end users
"""
def not_found_error(err_msg):
    abort(404, description = err_msg)


"""
Throws error for 500 Internal Server Error with message

Parameters
----------
err_msg : str
    The custom error message to return to end users
"""
def internal_server_error(err_msg):
    abort(500, description = err_msg)


"""
Parse the token from Authorization header

Parameters
----------
request : falsk.request
    The flask http request object
non_public_access_required : bool
    If a non-public access token is required by the request, default to False

Returns
-------
str
    The token string if valid
"""
def get_user_token(request, non_public_access_required = False):
    # Get user token from Authorization header
    # getAuthorizationTokens() also handles MAuthorization header but we are not using that here
    try:
        user_token = auth_helper_instance.getAuthorizationTokens(request.headers)
    except Exception:
        msg = "Failed to parse the Authorization token by calling commons.auth_helper.getAuthorizationTokens()"
        # Log the full stack trace, prepend a line with our message
        logger.exception(msg)
        internal_server_error(msg)

    # Further check the validity of the token if required non-public access
    if non_public_access_required:
        # When the token is a flask.Response instance,
        # it MUST be a 401 error with message.
        # That's how commons.auth_helper.getAuthorizationTokens() was designed
        if isinstance(user_token, Response):
            # We wrap the message in a json and send back to requester as 401 too
            # The Response.data returns binary string, need to decode
            unauthorized_error(user_token.get_data().decode())

        # By now the token is already a valid token
        # But we also need to ensure the user belongs to HuBMAP-Read group
        # in order to access the non-public entity
        # Return a 403 response if the user doesn't belong to HuBMAP-READ group
        if not user_in_hubmap_read_group(request):
            forbidden_error("Access not granted")

    return user_token


"""
Check if the user with token is in the HuBMAP-READ group

Parameters
----------
request : falsk.request
    The flask http request object that containing the Authorization header
    with a valid Globus groups token for checking group information

Returns
-------
bool
    True if the user belongs to HuBMAP-READ group, otherwise False
"""
def user_in_hubmap_read_group(request):
    if 'Authorization' not in request.headers:
        return False

    try:
        # The property 'hmgroupids' is ALWASYS in the output with using schema_manager.get_user_info()
        # when the token in request is a groups token
        user_info = schema_manager.get_user_info(request)
        hubmap_read_group_uuid = auth_helper_instance.groupNameToId('HuBMAP-READ')['uuid']
    except Exception as e:
        # Log the full stack trace, prepend a line with our message
        logger.exception(e)

        # If the token is not a groups token, no group information available
        # The commons.hm_auth.AuthCache would return a Response with 500 error message
        # We treat such cases as the user not in the HuBMAP-READ group
        return False


    return (hubmap_read_group_uuid in user_info['hmgroupids'])


"""
Validate the provided token when Authorization header presents

Parameters
----------
request : flask.request object
    The Flask http request object
"""
def validate_token_if_auth_header_exists(request):
    # No matter if token is required or not, when an invalid token provided,
    # we need to tell the client with a 401 error
    # HTTP header names are case-insensitive
    # request.headers.get('Authorization') returns None if the header doesn't exist
    if request.headers.get('Authorization') is not None:
        user_token = get_user_token(request)

        # When the Authoriztion header provided but the user_token is a flask.Response instance,
        # it MUST be a 401 error with message.
        # That's how commons.auth_helper.getAuthorizationTokens() was designed
        if isinstance(user_token, Response):
            # We wrap the message in a json and send back to requester as 401 too
            # The Response.data returns binary string, need to decode
            unauthorized_error(user_token.get_data().decode())

        # Also check if the parased token is invalid or expired
        # Set the second paremeter as False to skip group check
        user_info = auth_helper_instance.getUserInfo(user_token, False)

        if isinstance(user_info, Response):
            unauthorized_error(user_info.get_data().decode())


"""
Get the token for internal use only

Returns
-------
str
    The token string 
"""
def get_internal_token():
    return auth_helper_instance.getProcessSecret()

"""
Generate 'before_create_triiger' data and create the entity details in Neo4j

Parameters
----------
request : flask.Request object
    The incoming request
normalized_entity_type : str
    One of the normalized entity types: Dataset, Collection, Sample, Donor
user_token: str
    The user's globus groups token
json_data_dict: dict
    The json request dict from user input

Returns
-------
dict
    A dict of all the newly created entity detials
"""
def create_entity_details(request, normalized_entity_type, user_token, json_data_dict):
    # Get user info based on request
    user_info_dict = schema_manager.get_user_info(request)

    # Create new ids for the new entity
    try:
        new_ids_dict_list = schema_manager.create_hubmap_ids(normalized_entity_type, json_data_dict, user_token, user_info_dict)
        new_ids_dict = new_ids_dict_list[0]
    # When group_uuid is provided by user, it can be invalid
    except schema_errors.NoDataProviderGroupException:
        # Log the full stack trace, prepend a line with our message
        if 'group_uuid' in json_data_dict:
            msg = "Invalid 'group_uuid' value, can't create the entity"
        else:
            msg = "The user does not have the correct Globus group associated with, can't create the entity"

        logger.exception(msg)
        bad_request_error(msg)
    except schema_errors.UnmatchedDataProviderGroupException:
        msg = "The user does not belong to the given Globus group, can't create the entity"
        logger.exception(msg)
        forbidden_error(msg)
    except schema_errors.MultipleDataProviderGroupException:
        msg = "The user has mutiple Globus groups associated with, please specify one using 'group_uuid'"
        logger.exception(msg)
        bad_request_error(msg)
    except KeyError as e:
        logger.exception(e)
        bad_request_error(e)
    except requests.exceptions.RequestException as e:
        msg = f"Failed to create new HuBMAP ids via the uuid-api service"
        logger.exception(msg)

        # Due to the use of response.raise_for_status() in schema_manager.create_hubmap_ids()
        # we can access the status codes from the exception
        status_code = e.response.status_code

        if status_code == 400:
            bad_request_error(e.response.text)
        if status_code == 404:
            not_found_error(e.response.text)
        else:
            internal_server_error(e.response.text)

    # Merge all the above dictionaries and pass to the trigger methods
    new_data_dict = {**json_data_dict, **user_info_dict, **new_ids_dict}

    try:
        # Use {} since no existing dict
        generated_before_create_trigger_data_dict = schema_manager.generate_triggered_data('before_create_trigger', normalized_entity_type, user_token, {}, new_data_dict)
    # If one of the before_create_trigger methods fails, we can't create the entity
    except schema_errors.BeforeCreateTriggerException:
        # Log the full stack trace, prepend a line with our message
        msg = "Failed to execute one of the 'before_create_trigger' methods, can't create the entity"
        logger.exception(msg)
        internal_server_error(msg)
    except schema_errors.NoDataProviderGroupException:
        # Log the full stack trace, prepend a line with our message
        if 'group_uuid' in json_data_dict:
            msg = "Invalid 'group_uuid' value, can't create the entity"
        else:
            msg = "The user does not have the correct Globus group associated with, can't create the entity"

        logger.exception(msg)
        bad_request_error(msg)
    except schema_errors.UnmatchedDataProviderGroupException:
        # Log the full stack trace, prepend a line with our message
        msg = "The user does not belong to the given Globus group, can't create the entity"
        logger.exception(msg)
        forbidden_error(msg)
    except schema_errors.MultipleDataProviderGroupException:
        # Log the full stack trace, prepend a line with our message
        msg = "The user has mutiple Globus groups associated with, please specify one using 'group_uuid'"
        logger.exception(msg)
        bad_request_error(msg)
    # If something wrong with file upload
    except schema_errors.FileUploadException as e:
        logger.exception(e)
        internal_server_error(e)
    except KeyError as e:
        # Log the full stack trace, prepend a line with our message
        logger.exception(e)
        bad_request_error(e)
    except Exception as e:
        logger.exception(e)
        internal_server_error(e)

    # Merge the user json data and generated trigger data into one dictionary
    merged_dict = {**json_data_dict, **generated_before_create_trigger_data_dict}

    # Filter out the merged_dict by getting rid of the transitent properties (not to be stored)
    # and properties with None value
    # Meaning the returned target property key is different from the original key
    # in the trigger method, e.g., Donor.image_files_to_add
    filtered_merged_dict = schema_manager.remove_transient_and_none_values(merged_dict, normalized_entity_type)
    # Create new entity
    try:
        # Check if the optional `superclass` property is defined, None otherwise
        superclass = schema_manager.get_entity_superclass(normalized_entity_type)

        # Important: `entity_dict` is the resulting neo4j dict, Python list and dicts are stored
        # as string expression literals in it. That's why properties like entity_dict['direct_ancestor_uuids']
        # will need to use ast.literal_eval() in the schema_triggers.py
        entity_dict = schema_neo4j_queries.create_entity(neo4j_driver_instance, normalized_entity_type, filtered_merged_dict, superclass)
    except (TransactionError, ValueError):
        msg = "Failed to create the new " + normalized_entity_type
        # Log the full stack trace, prepend a line with our message
        logger.exception(msg)
        # Terminate and let the users know
        internal_server_error(msg)


    # Important: use `entity_dict` instead of `filtered_merged_dict` to keep consistent with the stored
    # string expression literals of Python list/dict being used with entity update, e.g., `image_files`
    # Important: the same property keys in entity_dict will overwrite the same key in json_data_dict
    # and this is what we wanted. Adding json_data_dict back is to include those `transient` properties
    # provided in the JSON input but not stored in neo4j, and will be needed for after_create_trigger/after_update_trigger,
    # e.g., `previous_revision_uuid`, `direct_ancestor_uuids`
    # Add user_info_dict because it may be used by after_update_trigger methods
    merged_final_dict = {**json_data_dict, **entity_dict, **user_info_dict}

    # Note: return merged_final_dict instead of entity_dict because
    # it contains all the user json data that the generated that entity_dict may not have
    return merged_final_dict


"""
Create multiple sample nodes and relationships with the source entity node

Parameters
----------
request : flask.Request object
    The incoming request
normalized_entity_type : str
    One of the normalized entity types: Dataset, Collection, Sample, Donor
user_token: str
    The user's globus groups token
json_data_dict: dict
    The json request dict from user input
count : int
    The number of samples to create

Returns
-------
list
    A list of all the newly generated ids via uuid-api
"""
def create_multiple_samples_details(request, normalized_entity_type, user_token, json_data_dict, count):
    # Get user info based on request
    user_info_dict = schema_manager.get_user_info(request)

    # Create new ids for the new entity
    try:
        new_ids_dict_list = schema_manager.create_hubmap_ids(normalized_entity_type, json_data_dict, user_token, user_info_dict, count)
    # When group_uuid is provided by user, it can be invalid
    except schema_errors.NoDataProviderGroupException:
        # Log the full stack trace, prepend a line with our message
        if 'group_uuid' in json_data_dict:
            msg = "Invalid 'group_uuid' value, can't create the entity"
        else:
            msg = "The user does not have the correct Globus group associated with, can't create the entity"

        logger.exception(msg)
        bad_request_error(msg)
    except schema_errors.UnmatchedDataProviderGroupException:
        # Log the full stack trace, prepend a line with our message
        msg = "The user does not belong to the given Globus group, can't create the entity"
        logger.exception(msg)
        forbidden_error(msg)
    except schema_errors.MultipleDataProviderGroupException:
        # Log the full stack trace, prepend a line with our message
        msg = "The user has mutiple Globus groups associated with, please specify one using 'group_uuid'"
        logger.exception(msg)
        bad_request_error(msg)
    except KeyError as e:
        # Log the full stack trace, prepend a line with our message
        logger.exception(e)
        bad_request_error(e)
    except requests.exceptions.RequestException as e:
        msg = f"Failed to create new HuBMAP ids via the uuid-api service"
        logger.exception(msg)

        # Due to the use of response.raise_for_status() in schema_manager.create_hubmap_ids()
        # we can access the status codes from the exception
        status_code = e.response.status_code

        if status_code == 400:
            bad_request_error(e.response.text)
        if status_code == 404:
            not_found_error(e.response.text)
        else:
            internal_server_error(e.response.text)

    # Use the same json_data_dict and user_info_dict for each sample
    # Only difference is the `uuid` and `hubmap_id` that are generated
    # Merge all the dictionaries and pass to the trigger methods
    new_data_dict = {**json_data_dict, **user_info_dict, **new_ids_dict_list[0]}

    # Instead of calling generate_triggered_data() for each sample, we'll just call it on the first sample
    # since all other samples will share the same generated data except `uuid` and `hubmap_id`
    # A bit performance improvement
    try:
        # Use {} since no existing dict
        generated_before_create_trigger_data_dict = schema_manager.generate_triggered_data('before_create_trigger', normalized_entity_type, user_token, {}, new_data_dict)
    # If one of the before_create_trigger methods fails, we can't create the entity
    except schema_errors.BeforeCreateTriggerException:
        # Log the full stack trace, prepend a line with our message
        msg = "Failed to execute one of the 'before_create_trigger' methods, can't create the entity"
        logger.exception(msg)
        internal_server_error(msg)
    except schema_errors.NoDataProviderGroupException:
        # Log the full stack trace, prepend a line with our message
        if 'group_uuid' in json_data_dict:
            msg = "Invalid 'group_uuid' value, can't create the entity"
        else:
            msg = "The user does not have the correct Globus group associated with, can't create the entity"

        logger.exception(msg)
        bad_request_error(msg)
    except schema_errors.UnmatchedDataProviderGroupException:
        # Log the full stack trace, prepend a line with our message
        msg = "The user does not belong to the given Globus group, can't create the entity"
        logger.exception(msg)
        forbidden_error(msg)
    except schema_errors.MultipleDataProviderGroupException:
        # Log the full stack trace, prepend a line with our message
        msg = "The user has mutiple Globus groups associated with, please specify one using 'group_uuid'"
        logger.exception(msg)
        bad_request_error(msg)
    except KeyError as e:
        # Log the full stack trace, prepend a line with our message
        logger.exception(e)
        bad_request_error(e)
    except Exception as e:
        logger.exception(e)
        internal_server_error(e)

    # Merge the user json data and generated trigger data into one dictionary
    merged_dict = {**json_data_dict, **generated_before_create_trigger_data_dict}

    # Filter out the merged_dict by getting rid of the transitent properties (not to be stored)
    # and properties with None value
    # Meaning the returned target property key is different from the original key
    # in the trigger method, e.g., Donor.image_files_to_add
    filtered_merged_dict = schema_manager.remove_transient_and_none_values(merged_dict, normalized_entity_type)

    samples_dict_list = []
    for new_ids_dict in new_ids_dict_list:
        # Just overwrite the `uuid` and `hubmap_id` that are generated
        # All other generated properties will stay the same across all samples
        sample_dict = {**filtered_merged_dict, **new_ids_dict}
        # Add to the list
        samples_dict_list.append(sample_dict)

    # Generate property values for the only one Activity node
    activity_data_dict = schema_manager.generate_activity_data(normalized_entity_type, user_token, user_info_dict)

    # Create new sample nodes and needed relationships as well as activity node in one transaction
    try:
        # No return value
        app_neo4j_queries.create_multiple_samples(neo4j_driver_instance, samples_dict_list, activity_data_dict, json_data_dict['direct_ancestor_uuid'])
    except TransactionError:
        msg = "Failed to create multiple samples"
        # Log the full stack trace, prepend a line with our message
        logger.exception(msg)
        # Terminate and let the users know
        internal_server_error(msg)

    # Return the generated ids for UI
    return new_ids_dict_list


"""
Create multiple dataset nodes and relationships with the source entity node

Parameters
----------
request : flask.Request object
    The incoming request
normalized_entity_type : str
    One of the normalized entity types: Dataset, Collection, Sample, Donor
user_token: str
    The user's globus groups token
json_data_dict_list: list
    List of datasets objects as dictionaries
creation_action : str
    The creation action for the new activity node.

Returns
-------
list
    A list of all the newly created datasets with generated fields represented as dictionaries
"""
def create_multiple_component_details(request, normalized_entity_type, user_token, json_data_dict_list, creation_action):
    # Get user info based on request
    user_info_dict = schema_manager.get_user_info(request)
    direct_ancestor = json_data_dict_list[0].get('direct_ancestor_uuids')[0]
    # Create new ids for the new entity
    try:
        # we only need the json data from one of the datasets. The info will be the same for both, so we just grab the first in the list
        new_ids_dict_list = schema_manager.create_hubmap_ids(normalized_entity_type, json_data_dict_list[0], user_token, user_info_dict, len(json_data_dict_list))
    # When group_uuid is provided by user, it can be invalid
    except KeyError as e:
        # Log the full stack trace, prepend a line with our message
        logger.exception(e)
        bad_request_error(e)
    except requests.exceptions.RequestException as e:
        msg = f"Failed to create new HuBMAP ids via the uuid-api service"
        logger.exception(msg)

        # Due to the use of response.raise_for_status() in schema_manager.create_hubmap_ids()
        # we can access the status codes from the exception
        status_code = e.response.status_code

        if status_code == 400:
            bad_request_error(e.response.text)
        if status_code == 404:
            not_found_error(e.response.text)
        else:
            internal_server_error(e.response.text)
    datasets_dict_list = []
    for i in range(len(json_data_dict_list)):
        # Remove dataset_link_abs_dir once more before entity creation
        dataset_link_abs_dir = json_data_dict_list[i].pop('dataset_link_abs_dir', None)
        # Combine each id dict into each dataset in json_data_dict_list
        new_data_dict = {**json_data_dict_list[i], **user_info_dict, **new_ids_dict_list[i]}
        try:
            # Use {} since no existing dict
            generated_before_create_trigger_data_dict = schema_manager.generate_triggered_data('before_create_trigger', normalized_entity_type, user_token, {}, new_data_dict)
            # If one of the before_create_trigger methods fails, we can't create the entity
        except schema_errors.BeforeCreateTriggerException:
            # Log the full stack trace, prepend a line with our message
            msg = "Failed to execute one of the 'before_create_trigger' methods, can't create the entity"
            logger.exception(msg)
            internal_server_error(msg)
        except schema_errors.NoDataProviderGroupException:
            # Log the full stack trace, prepend a line with our message
            if 'group_uuid' in json_data_dict_list[i]:
                msg = "Invalid 'group_uuid' value, can't create the entity"
            else:
                msg = "The user does not have the correct Globus group associated with, can't create the entity"

            logger.exception(msg)
            bad_request_error(msg)
        except schema_errors.UnmatchedDataProviderGroupException:
            # Log the full stack trace, prepend a line with our message
            msg = "The user does not belong to the given Globus group, can't create the entity"
            logger.exception(msg)
            forbidden_error(msg)
        except schema_errors.MultipleDataProviderGroupException:
            # Log the full stack trace, prepend a line with our message
            msg = "The user has mutiple Globus groups associated with, please specify one using 'group_uuid'"
            logger.exception(msg)
            bad_request_error(msg)
        except KeyError as e:
            # Log the full stack trace, prepend a line with our message
            logger.exception(e)
            bad_request_error(e)
        except Exception as e:
            logger.exception(e)
            internal_server_error(e)
        merged_dict = {**json_data_dict_list[i], **generated_before_create_trigger_data_dict}

        # Filter out the merged_dict by getting rid of the transitent properties (not to be stored)
        # and properties with None value
        # Meaning the returned target property key is different from the original key
        # in the trigger method, e.g., Donor.image_files_to_add
        filtered_merged_dict = schema_manager.remove_transient_and_none_values(merged_dict, normalized_entity_type)
        dataset_dict = {**filtered_merged_dict, **new_ids_dict_list[i]}
        dataset_dict['dataset_link_abs_dir'] = dataset_link_abs_dir
        datasets_dict_list.append(dataset_dict)

    activity_data_dict = schema_manager.generate_activity_data(normalized_entity_type, user_token, user_info_dict)
    activity_data_dict['creation_action'] = creation_action
    try:
        created_datasets = app_neo4j_queries.create_multiple_datasets(neo4j_driver_instance, datasets_dict_list, activity_data_dict, direct_ancestor)
    except TransactionError:
        msg = "Failed to create multiple samples"
        # Log the full stack trace, prepend a line with our message
        logger.exception(msg)
        # Terminate and let the users know
        internal_server_error(msg)


    return created_datasets

"""
Execute 'after_create_triiger' methods

Parameters
----------
normalized_entity_type : str
    One of the normalized entity types: Dataset, Collection, Sample, Donor
user_token: str
    The user's globus groups token
merged_data_dict: dict
    The merged dict that contains the entity dict newly created and 
    information from user request json that are not stored in Neo4j
"""
def after_create(normalized_entity_type, user_token, merged_data_dict):
    try:
        # 'after_create_trigger' and 'after_update_trigger' don't generate property values
        # It just returns the empty dict, no need to assign value
        # Use {} since no new dict
        schema_manager.generate_triggered_data('after_create_trigger', normalized_entity_type, user_token, merged_data_dict, {})
    except schema_errors.AfterCreateTriggerException:
        # Log the full stack trace, prepend a line with our message
        msg = "The entity has been created, but failed to execute one of the 'after_create_trigger' methods"
        logger.exception(msg)
        internal_server_error(msg)
    except Exception as e:
        logger.exception(e)
        internal_server_error(e)


"""
Generate 'before_create_triiger' data and create the entity details in Neo4j

Parameters
----------
request : flask.Request object
    The incoming request
normalized_entity_type : str
    One of the normalized entity types: Dataset, Collection, Sample, Donor
user_token: str
    The user's globus groups token
json_data_dict: dict
    The json request dict
existing_entity_dict: dict
    Dict of the exiting entity information

Returns
-------
dict
    A dict of all the updated entity detials
"""
def update_entity_details(request, normalized_entity_type, user_token, json_data_dict, existing_entity_dict):
    # Get user info based on request
    user_info_dict = schema_manager.get_user_info(request)

    # Merge user_info_dict and the json_data_dict for passing to the trigger methods
    new_data_dict = {**user_info_dict, **json_data_dict}

    try:
        generated_before_update_trigger_data_dict = schema_manager.generate_triggered_data('before_update_trigger', normalized_entity_type, user_token, existing_entity_dict, new_data_dict)
    # If something wrong with file upload
    except schema_errors.FileUploadException as e:
        logger.exception(e)
        internal_server_error(e)
    # If one of the before_update_trigger methods fails, we can't update the entity
    except schema_errors.BeforeUpdateTriggerException:
        # Log the full stack trace, prepend a line with our message
        msg = "Failed to execute one of the 'before_update_trigger' methods, can't update the entity"
        logger.exception(msg)
        internal_server_error(msg)
    except Exception as e:
        logger.exception(e)
        internal_server_error(e)

    # Merge dictionaries
    merged_dict = {**json_data_dict, **generated_before_update_trigger_data_dict}

    # Filter out the merged_dict by getting rid of the transitent properties (not to be stored)
    # and properties with None value
    # Meaning the returned target property key is different from the original key
    # in the trigger method, e.g., Donor.image_files_to_add
    filtered_merged_dict = schema_manager.remove_transient_and_none_values(merged_dict, normalized_entity_type)

    # By now the filtered_merged_dict contains all user updates and all triggered data to be added to the entity node
    # Any properties in filtered_merged_dict that are not on the node will be added.
    # Any properties not in filtered_merged_dict that are on the node will be left as is.
    # Any properties that are in both filtered_merged_dict and the node will be replaced in the node. However, if any property in the map is null, it will be removed from the node.

    # Update the exisiting entity
    try:
        updated_entity_dict = schema_neo4j_queries.update_entity(neo4j_driver_instance, normalized_entity_type, filtered_merged_dict, existing_entity_dict['uuid'])
    except TransactionError:
        msg = "Failed to update the entity with id " + id
        # Log the full stack trace, prepend a line with our message
        logger.exception(msg)
        # Terminate and let the users know
        internal_server_error(msg)

    # Important: use `updated_entity_dict` instead of `filtered_merged_dict` to keep consistent with the stored
    # string expression literals of Python list/dict being used with entity update, e.g., `image_files`
    # Important: the same property keys in entity_dict will overwrite the same key in json_data_dict
    # and this is what we wanted. Adding json_data_dict back is to include those `transient` properties
    # provided in the JSON input but not stored in neo4j, and will be needed for after_create_trigger/after_update_trigger,
    # e.g., `previous_revision_uuid`, `direct_ancestor_uuids`
    # Add user_info_dict because it may be used by after_update_trigger methods
    merged_final_dict = {**json_data_dict, **updated_entity_dict, **user_info_dict}

    # Use merged_final_dict instead of merged_dict because
    # merged_dict only contains properties to be updated, not all properties
    return merged_final_dict


"""
Execute 'after_update_triiger' methods

Parameters
----------
normalized_entity_type : str
    One of the normalized entity types: Dataset, Collection, Sample, Donor
user_token: str
    The user's globus groups token
entity_dict: dict
    The entity dict newly updated
"""
def after_update(normalized_entity_type, user_token, entity_dict):
    try:
        # 'after_create_trigger' and 'after_update_trigger' don't generate property values
        # It just returns the empty dict, no need to assign value
        # Use {} sicne no new dict
        schema_manager.generate_triggered_data('after_update_trigger', normalized_entity_type, user_token, entity_dict, {})
    except schema_errors.AfterUpdateTriggerException:
        # Log the full stack trace, prepend a line with our message
        msg = "The entity information has been updated, but failed to execute one of the 'after_update_trigger' methods"
        logger.exception(msg)
        internal_server_error(msg)
    except Exception as e:
        logger.exception(e)
        internal_server_error(e)


"""
Get target entity dict from Neo4j query for the given id

Parameters
----------
id : str
    The uuid or hubmap_id of target entity
user_token: str
    The user's globus groups token from the incoming request

Returns
-------
dict
    A dictionary of entity details either from cache or new neo4j lookup
"""
def query_target_entity(id, user_token):
    entity_dict = None
    cache_result = None

    try:
        # Get cached ids if exist otherwise retrieve from UUID-API
        hubmap_ids = schema_manager.get_hubmap_ids(id)

        # Get the target uuid if all good
        uuid = hubmap_ids['hm_uuid']

        # Look up the cache again by the uuid since we only use uuid in the cache key
        if MEMCACHED_MODE and MEMCACHED_PREFIX and memcached_client_instance:
            cache_key = f'{MEMCACHED_PREFIX}_neo4j_{uuid}'
            cache_result = memcached_client_instance.get(cache_key)

        if cache_result is None:
            logger.info(f'Neo4j entity cache of {uuid} not found or expired at time {datetime.now()}')

            # Make a new query against neo4j
            entity_dict = schema_neo4j_queries.get_entity(neo4j_driver_instance, uuid)

            # The uuid exists via uuid-api doesn't mean it also exists in Neo4j
            if not entity_dict:
                logger.debug(f"Entity of uuid: {uuid} not found in Neo4j")

                # Still use the user provided id, especially when it's a hubmap_id, for error message
                not_found_error(f"Entity of id: {id} not found in Neo4j")
            
            # Save to cache
            if MEMCACHED_MODE and MEMCACHED_PREFIX and memcached_client_instance:
                logger.info(f'Creating neo4j entity result cache of {uuid} at time {datetime.now()}')

                cache_key = f'{MEMCACHED_PREFIX}_neo4j_{uuid}'
                memcached_client_instance.set(cache_key, entity_dict, expire = SchemaConstants.MEMCACHED_TTL)
        else:
            logger.info(f'Using neo4j entity cache of UUID {uuid} at time {datetime.now()}')
            logger.debug(cache_result)

            entity_dict = cache_result
    except requests.exceptions.RequestException as e:
        # Due to the use of response.raise_for_status() in schema_manager.get_hubmap_ids()
        # we can access the status codes from the exception
        status_code = e.response.status_code

        if status_code == 400:
            bad_request_error(e.response.text)
        if status_code == 404:
            not_found_error(e.response.text)
        else:
            internal_server_error(e.response.text)

    # One final return
    return entity_dict


"""
Always expect a json body from user request

request : Flask request object
    The Flask request passed from the API endpoint
"""
def require_json(request):
    if not request.is_json:
        bad_request_error("A json body and appropriate Content-Type header are required")



"""
Delete the cached data of all possible keys used for the given entity id

Parameters
----------
id : str
    The HuBMAP ID (e.g. HBM123.ABCD.456) or UUID of target entity (Donor/Dataset/Sample/Upload/Collection/Publication)
"""
def delete_cache(id):
    if MEMCACHED_MODE:
        # First delete the target entity cache
        entity_dict = query_target_entity(id, get_internal_token())
        entity_uuid = entity_dict['uuid']

        # If the target entity is Sample (`direct_ancestor`) or Dataset/Publication (`direct_ancestors`)
        # Delete the cache of all the direct descendants (children)
        child_uuids = schema_neo4j_queries.get_children(neo4j_driver_instance, entity_uuid , 'uuid')

        # If the target entity is Collection, delete the cache for each of its associated 
        # Datasets and Publications (via [:IN_COLLECTION] relationship) as well as just Publications (via [:USES_DATA] relationship)
        collection_dataset_uuids = schema_neo4j_queries.get_collection_associated_datasets(neo4j_driver_instance, entity_uuid , 'uuid')

        # If the target entity is Upload, delete the cache for each of its associated Datasets (via [:IN_UPLOAD] relationship)
        upload_dataset_uuids = schema_neo4j_queries.get_upload_datasets(neo4j_driver_instance, entity_uuid , 'uuid')

        # If the target entity is Datasets/Publication, delete the associated Collections cache, Upload cache
        collection_uuids = schema_neo4j_queries.get_dataset_collections(neo4j_driver_instance, entity_uuid , 'uuid')
        collection_dict = schema_neo4j_queries.get_publication_associated_collection(neo4j_driver_instance, entity_uuid)
        upload_dict = schema_neo4j_queries.get_dataset_upload(neo4j_driver_instance, entity_uuid)

        # We only use uuid in the cache key acorss all the cache types
        uuids_list = [entity_uuid] + child_uuids + collection_dataset_uuids + upload_dataset_uuids + collection_uuids

        # It's possible no linked collection or upload
        if collection_dict:
            uuids_list.append(collection_dict['uuid'])

        if upload_dict:
            uuids_list.append(upload_dict['uuid'])

        schema_manager.delete_memcached_cache(uuids_list)


"""
Make a call to each search-api instance to reindex this entity node in elasticsearch

Parameters
----------
uuid : str
    The uuid of the target entity
user_token: str
    The user's globus groups token
"""
def reindex_entity(uuid, user_token):
    headers = create_request_headers(user_token)

    # Reindex the target entity against each configured search-api instance
    for search_api_url in app.config['SEARCH_API_URL_LIST']:
        logger.info(f"Making a call to search-api instance of {search_api_url} to reindex uuid: {uuid}")

        response = requests.put(f"{search_api_url}/reindex/{uuid}", headers = headers)

        # The reindex takes time, so 202 Accepted response status code indicates that
        # the request has been accepted for processing, but the processing has not been completed
        if response.status_code == 202:
            logger.info(f"The search-api instance of {search_api_url} has accepted the reindex request for uuid: {uuid}")
        else:
            logger.error(f"The search-api instance of {search_api_url} failed to initialize the reindex for uuid: {uuid}")


"""
Create a dict of HTTP Authorization header with Bearer token for making calls to uuid-api

Parameters
----------
user_token: str
    The user's globus groups token

Returns
-------
dict
    The headers dict to be used by requests
"""
def create_request_headers(user_token):
    auth_header_name = 'Authorization'
    auth_scheme = 'Bearer'

    headers_dict = {
        # Don't forget the space between scheme and the token value
        auth_header_name: auth_scheme + ' ' + user_token
    }

    return headers_dict


"""
Ensure the access level dir with leading and trailing slashes

Parameters
----------
dir_name : str
    The name of the sub directory corresponding to each access level

Returns
-------
str 
    One of the formatted dir path string: /public/, /protected/, /consortium/
"""
def access_level_prefix_dir(dir_name):
    if string_helper.isBlank(dir_name):
        return ''

    return hm_file_helper.ensureTrailingSlashURL(hm_file_helper.ensureBeginningSlashURL(dir_name))


"""
Ensures that a given organ code is 2-letter alphabetic and can be found int the UBKG ontology-api

Parameters
----------
organ_code : str
"""
def validate_organ_code(organ_code):
    if not organ_code.isalpha() or not len(organ_code) == 2:
        internal_server_error(f"Invalid organ code {organ_code}. Must be 2-letter alphabetic code")

    try:
        organ_types_dict = schema_manager.get_organ_types()

        if organ_code.upper() not in organ_types_dict:
            not_found_error(f"Unable to find organ code {organ_code} via the ontology-api")
    except requests.exceptions.RequestException:
        msg = f"Failed to validate the organ code: {organ_code}"
        # Log the full stack trace, prepend a line with our message
        logger.exception(msg)

        # Terminate and let the users know
        internal_server_error(msg)


####################################################################################################
## For local development/testing
####################################################################################################

if __name__ == "__main__":
    try:
        app.run(host='0.0.0.0', port="5002")
    except Exception as e:
        print("Error during starting debug server.")
        print(str(e))
        logger.error(e, exc_info=True)
        print("Error during startup check the log file for further information")<|MERGE_RESOLUTION|>--- conflicted
+++ resolved
@@ -3358,18 +3358,12 @@
         for dataset in sankey_info:
             internal_dict = collections.OrderedDict()
             internal_dict[HEADER_DATASET_GROUP_NAME] = dataset[HEADER_DATASET_GROUP_NAME]
-<<<<<<< HEAD
-            internal_dict[HEADER_ORGAN_TYPE] = organ_types_dict[dataset[HEADER_ORGAN_TYPE]]['description'].lower()
-
-            # TODO BEGIN evaluate elimination of this block, if it is still in place following the YAML-to-UBKG effort on https://github.com/hubmapconsortium/entity-api/issues/494,
-            # and once dataset['dataset_type'] is required and dataset['data_types'] removed.
-=======
-
+
+            # TODO BEGIN evaluate elimination of this block once dataset['dataset_type'] is required and dataset['data_types'] removed.
             organ_code = dataset[HEADER_ORGAN_TYPE].upper()
             validate_organ_code(organ_code)
 
             internal_dict[HEADER_ORGAN_TYPE] = organ_types_dict[organ_code].lower()
->>>>>>> ebfecad4
             # Data type codes are replaced with data type descriptions
             assay_description = ""
             try:
