import collections
import yaml
from datetime import datetime
from flask import Flask, g, jsonify, abort, request, Response, redirect, make_response
from neo4j.exceptions import TransactionError
import os
import re
import csv
import requests
import urllib.request
from io import StringIO
# Don't confuse urllib (Python native library) with urllib3 (3rd-party library, requests also uses urllib3)
from requests.packages.urllib3.exceptions import InsecureRequestWarning
from pathlib import Path
import logging
import json
import time

# Local modules
import app_neo4j_queries
import provenance
from schema import schema_manager
from schema import schema_errors
from schema import schema_triggers
from schema.schema_constants import SchemaConstants

# HuBMAP commons
from hubmap_commons import string_helper
from hubmap_commons import file_helper as hm_file_helper
from hubmap_commons import neo4j_driver
from hubmap_commons.hm_auth import AuthHelper
from hubmap_commons.exceptions import HTTPException


# Root logger configuration
global logger

# Use `getLogger()` instead of `getLogger(__name__)` to apply the config to the root logger
# will be inherited by the sub-module loggers
logger = logging.getLogger()
logger.setLevel(logging.INFO)

# All the API logging is gets written into the same log file
# The uWSGI logging for each deployment disables the request logging
# but still captures the 4xx and 5xx errors to the file `log/uwsgi-entity-api.log`
# Log rotation is handled via logrotate on the host system with a configuration file
# Do NOT handle log file and rotation via the Python logging to avoid issues with multi-worker processes
log_file_handler = logging.FileHandler('../log/entity-api-' + time.strftime("%m-%d-%Y-%H-%M-%S") + '.log')
log_file_handler.setFormatter(logging.Formatter('[%(asctime)s] %(levelname)s in %(module)s: %(message)s'))
logger.addHandler(log_file_handler)

# Specify the absolute path of the instance folder and use the config file relative to the instance path
app = Flask(__name__, instance_path = os.path.join(os.path.abspath(os.path.dirname(__file__)), 'instance'), instance_relative_config = True)
app.config.from_pyfile('app.cfg')

# Remove trailing slash / from URL base to avoid "//" caused by config with trailing slash
app.config['UUID_API_URL'] = app.config['UUID_API_URL'].strip('/')
app.config['INGEST_API_URL'] = app.config['INGEST_API_URL'].strip('/')
app.config['SEARCH_API_URL_LIST'] = [url.strip('/') for url in app.config['SEARCH_API_URL_LIST']]

# This mode when set True disables the PUT and POST calls, used on STAGE to make entity-api READ-ONLY 
# to prevent developers from creating new UUIDs and new entities or updating existing entities
READ_ONLY_MODE = app.config['READ_ONLY_MODE']

# Suppress InsecureRequestWarning warning when requesting status on https with ssl cert verify disabled
requests.packages.urllib3.disable_warnings(category = InsecureRequestWarning)

# For performance improvement and not overloading the server, especially helpful during Elasticsearch index/reindex
entity_cache = {}


####################################################################################################
## Register error handlers
####################################################################################################

# Error handler for 400 Bad Request with custom error message
@app.errorhandler(400)
def http_bad_request(e):
    return jsonify(error = str(e)), 400


# Error handler for 401 Unauthorized with custom error message
@app.errorhandler(401)
def http_unauthorized(e):
    return jsonify(error = str(e)), 401


# Error handler for 403 Forbidden with custom error message
@app.errorhandler(403)
def http_forbidden(e):
    return jsonify(error = str(e)), 403


# Error handler for 404 Not Found with custom error message
@app.errorhandler(404)
def http_not_found(e):
    return jsonify(error = str(e)), 404


# Error handler for 500 Internal Server Error with custom error message
@app.errorhandler(500)
def http_internal_server_error(e):
    return jsonify(error = str(e)), 500


####################################################################################################
## AuthHelper initialization
####################################################################################################

# Initialize AuthHelper class and ensure singleton
try:
    if AuthHelper.isInitialized() == False:
        auth_helper_instance = AuthHelper.create(app.config['APP_CLIENT_ID'],
                                                 app.config['APP_CLIENT_SECRET'])

        logger.info("Initialized AuthHelper class successfully :)")
    else:
        auth_helper_instance = AuthHelper.instance()
except Exception:
    msg = "Failed to initialize the AuthHelper class"
    # Log the full stack trace, prepend a line with our message
    logger.exception(msg)


####################################################################################################
## Neo4j connection initialization
####################################################################################################

# The neo4j_driver (from commons package) is a singleton module
# This neo4j_driver_instance will be used for application-specifc neo4j queries
# as well as being passed to the schema_manager
try:
    neo4j_driver_instance = neo4j_driver.instance(app.config['NEO4J_URI'],
                                                  app.config['NEO4J_USERNAME'],
                                                  app.config['NEO4J_PASSWORD'])
    logger.info("Initialized neo4j_driver module successfully :)")
except Exception:
    msg = "Failed to initialize the neo4j_driver module"
    # Log the full stack trace, prepend a line with our message
    logger.exception(msg)


"""
Close the current neo4j connection at the end of every request
"""
@app.teardown_appcontext
def close_neo4j_driver(error):
    if hasattr(g, 'neo4j_driver_instance'):
        # Close the driver instance
        neo4j_driver.close()
        # Also remove neo4j_driver_instance from Flask's application context
        g.neo4j_driver_instance = None


####################################################################################################
## Schema initialization
####################################################################################################

try:
    # The schema_manager is a singleton module
    # Pass in auth_helper_instance, neo4j_driver instance, and file_upload_helper instance
    schema_manager.initialize(app.config['SCHEMA_YAML_FILE'],
                              app.config['UUID_API_URL'],
                              app.config['INGEST_API_URL'],
                              auth_helper_instance,
                              neo4j_driver_instance)

    logger.info("Initialized schema_manager module successfully :)")
# Use a broad catch-all here
except Exception:
    msg = "Failed to initialize the schema_manager module"
    # Log the full stack trace, prepend a line with our message
    logger.exception(msg)


####################################################################################################
## REFERENCE DOI Redirection
####################################################################################################

## Read tsv file with the REFERENCE entity redirects
## sets the reference_redirects dict which is used
## by the /redirect method below
try:
    reference_redirects = {}
    url = app.config['REDIRECTION_INFO_URL']
    response = requests.get(url)
    resp_txt = response.content.decode('utf-8')
    cr = csv.reader(resp_txt.splitlines(), delimiter='\t')

    first = True
    id_column = None
    redir_url_column = None
    for row in cr:
        if first:
            first = False
            header = row
            column = 0
            for label in header:
                if label == 'hubmap_id': id_column = column
                if label == 'data_information_page': redir_url_column = column
                column = column + 1
            if id_column is None: raise Exception(f"Column hubmap_id not found in {url}")
            if redir_url_column is None: raise Exception (f"Column data_information_page not found in {url}")
        else:
            reference_redirects[row[id_column].upper().strip()] = row[redir_url_column]
    rr = redirect('abc', code = 307)
    print(rr)
except Exception:
    logger.exception("Failed to read tsv file with REFERENCE redirect information")


####################################################################################################
## Constants
####################################################################################################

# For now, don't use the constants from commons
# All lowercase for easy comparision
ACCESS_LEVEL_PUBLIC = 'public'
ACCESS_LEVEL_CONSORTIUM = 'consortium'
ACCESS_LEVEL_PROTECTED = 'protected'
DATASET_STATUS_PUBLISHED = 'published'
COMMA_SEPARATOR = ','


####################################################################################################
## API Endpoints
####################################################################################################

"""
The default route

Returns
-------
str
    A welcome message
"""
@app.route('/', methods = ['GET'])
def index():
    return "Hello! This is HuBMAP Entity API service :)"


"""
Show status of neo4j connection with the current VERSION and BUILD

Returns
-------
json
    A json containing the status details
"""
@app.route('/status', methods = ['GET'])
def get_status():
    status_data = {
        # Use strip() to remove leading and trailing spaces, newlines, and tabs
        'version': (Path(__file__).absolute().parent.parent / 'VERSION').read_text().strip(),
        'build': (Path(__file__).absolute().parent.parent / 'BUILD').read_text().strip(),
        'neo4j_connection': False
    }

    # Don't use try/except here
    is_connected = app_neo4j_queries.check_connection(neo4j_driver_instance)

    if is_connected:
        status_data['neo4j_connection'] = True

    return jsonify(status_data)


"""
Currently for debugging purpose 
Essentially does the same as ingest-api's `/metadata/usergroups` using the deprecated commons method
Globus groups token is required by AWS API Gateway lambda authorizer

Returns
-------
json
    A json list of globus groups this user belongs to
"""
@app.route('/usergroups', methods = ['GET'])
def get_user_groups():
    token = get_user_token(request)
    groups_list = auth_helper_instance.get_user_groups_deprecated(token)
    return jsonify(groups_list)


"""
Retrieve the ancestor organ(s) of a given entity

The gateway treats this endpoint as public accessible

Parameters
----------
id : str
    The HuBMAP ID (e.g. HBM123.ABCD.456) or UUID of target entity (Dataset/Sample)

Returns
-------
json
    List of organs that are ancestors of the given entity
    - Only dataset entities can return multiple ancestor organs
      as Samples can only have one parent.
    - If no organ ancestors are found an empty list is returned
    - If requesting the ancestor organ of a Sample of type Organ or Donor/Collection/Upload
      a 400 response is returned.
"""
@app.route('/entities/<id>/ancestor-organs', methods = ['GET'])
def get_ancestor_organs(id):
    # Token is not required, but if an invalid token provided,
    # we need to tell the client with a 401 error
    validate_token_if_auth_header_exists(request)

    # Use the internal token to query the target entity
    # since public entities don't require user token
    token = get_internal_token()

    # Get the entity dict from cache if exists
    # Otherwise query against uuid-api and neo4j to get the entity dict if the id exists
    entity_dict = query_target_entity(id, token)
    normalized_entity_type = entity_dict['entity_type']

    # A bit validation
    supported_entity_types = ['Sample', 'Dataset']
    if normalized_entity_type not in supported_entity_types:
        bad_request_error(f"Unable to get the ancestor organs for this: {normalized_entity_type}, supported entity types: {COMMA_SEPARATOR.join(supported_entity_types)}")

    if normalized_entity_type == 'Sample' and entity_dict['specimen_type'].lower() == 'organ':
        bad_request_error("Unable to get the ancestor organ of an organ.")

    if normalized_entity_type == 'Dataset':
        # Only published/public datasets don't require token
        if entity_dict['status'].lower() != DATASET_STATUS_PUBLISHED:
            # Token is required and the user must belong to HuBMAP-READ group
            token = get_user_token(request, non_public_access_required = True)
    else:
        # The `data_access_level` of Sample can only be either 'public' or 'consortium'
        if entity_dict['data_access_level'] == ACCESS_LEVEL_CONSORTIUM:
            token = get_user_token(request, non_public_access_required = True)

    # By now, either the entity is public accessible or the user token has the correct access level
    organs = app_neo4j_queries.get_ancestor_organs(neo4j_driver_instance, entity_dict['uuid'])

    # Skip executing the trigger method to get Sample.direct_ancestor
    properties_to_skip = ['direct_ancestor']
    complete_entities_list = schema_manager.get_complete_entities_list(token, organs, properties_to_skip)

    # Final result after normalization
    final_result = schema_manager.normalize_entities_list_for_response(complete_entities_list)

    return jsonify(final_result)


"""
Retrive the metadata information of a given entity by id

The gateway treats this endpoint as public accessible

Result filtering is supported based on query string
For example: /entities/<id>?property=data_access_level

Parameters
----------
id : str
    The HuBMAP ID (e.g. HBM123.ABCD.456) or UUID of target entity 

Returns
-------
json
    All the properties or filtered property of the target entity
"""
@app.route('/entities/<id>', methods = ['GET'])
def get_entity_by_id(id):
    # Token is not required, but if an invalid token provided,
    # we need to tell the client with a 401 error
    validate_token_if_auth_header_exists(request)

    # Use the internal token to query the target entity
    # since public entities don't require user token
    token = get_internal_token()

    # Get the entity dict from cache if exists
    # Otherwise query against uuid-api and neo4j to get the entity dict if the id exists
    entity_dict = query_target_entity(id, token)
    normalized_entity_type = entity_dict['entity_type']

    # Handle Collection retrieval using a different endpoint
    if normalized_entity_type == 'Collection':
        bad_request_error("Please use another API endpoint `/collections/<id>` to query a collection")

    if normalized_entity_type == 'Dataset':
        # Only published/public datasets don't require token
        if entity_dict['status'].lower() != DATASET_STATUS_PUBLISHED:
            # Token is required and the user must belong to HuBMAP-READ group
            token = get_user_token(request, non_public_access_required = True)
    elif normalized_entity_type == 'Upload':
        # Upload doesn't have 'data_access_level' property
        # Always require at least consortium group token for accessing Upload
        token = get_user_token(request, non_public_access_required = True)
    else:
        # The `data_access_level` of Donor/Sample can only be either 'public' or 'consortium'
        if entity_dict['data_access_level'] == ACCESS_LEVEL_CONSORTIUM:
            token = get_user_token(request, non_public_access_required = True)

    # By now, either the entity is public accessible or the user token has the correct access level
    # We'll need to return all the properties including those
    # generated by `on_read_trigger` to have a complete result
    # E.g., the 'next_revision_uuid' and 'previous_revision_uuid' being used below
    # On entity retrieval, the 'on_read_trigger' doesn't really need a token
    complete_dict = schema_manager.get_complete_entity_result(token, entity_dict)

    # Additional handlings on dataset revisions
    # The rule is that a revision can only be made against a published dataset,
    # so it should never occur that a consortium level revision is between two published revisions
    # However, the very last dataset revision can be non-published
    if normalized_entity_type == 'Dataset':
        # The `next_revision_uuid` is only availabe in complete_dict because it's generated by the 'on_read_trigger'
        property_to_pop = 'next_revision_uuid'

        # When the dataset is published but:
        # - There's no Authorization header thus no token
        # - The groups token is valid but the user doesn't belong to HuBMAP-READ group
        # - Or the token is valid but doesn't contain group information (auth token or transfer token)
        # We need to remove the `next_revision_uuid` from response
        # Otherwise, we should send back the `next_revision_uuid` (if exists) when the member belongs to HuBMAP-Read group
        if entity_dict['status'].lower() == DATASET_STATUS_PUBLISHED:
            if not user_in_hubmap_read_group(request):
                if property_to_pop in complete_dict:
                    revision_entity_dict = query_target_entity(complete_dict[property_to_pop], token)
                    # Remove the property from the resulting complete_dict
                    # if the revision is not published
                    if revision_entity_dict['status'].lower() != DATASET_STATUS_PUBLISHED:
                        complete_dict.pop(property_to_pop)
        # Non-published dataset can NOT have next revisions
        else:
            if property_to_pop in complete_dict:
                # Remove the `next_revision_uuid` from response if it ever exists
                complete_dict.pop(property_to_pop)

    # Also normalize the result based on schema
    final_result = schema_manager.normalize_entity_result_for_response(complete_dict)

    # Result filtering based on query string
    # The `data_access_level` property is available in all entities Donor/Sample/Dataset
    # and this filter is being used by gateway to check the data_access_level for file assets
    # The `status` property is only available in Dataset and being used by search-api for revision
    result_filtering_accepted_property_keys = ['data_access_level', 'status']

    if bool(request.args):
        property_key = request.args.get('property')

        if property_key is not None:
            # Validate the target property
            if property_key not in result_filtering_accepted_property_keys:
                bad_request_error(f"Only the following property keys are supported in the query string: {COMMA_SEPARATOR.join(result_filtering_accepted_property_keys)}")

            if property_key == 'status' and normalized_entity_type != 'Dataset':
                bad_request_error(f"Only Dataset supports 'status' property key in the query string")

            # Response with the property value directly
            # Don't use jsonify() on string value
            return complete_dict[property_key]
        else:
            bad_request_error("The specified query string is not supported. Use '?property=<key>' to filter the result")
    else:
        # Response with the dict
        return jsonify(final_result)


"""
Retrive the full tree above the referenced entity and build the provenance document

The gateway treats this endpoint as public accessible

Parameters
----------
id : str
    The HuBMAP ID (e.g. HBM123.ABCD.456) or UUID of target entity 

Returns
-------
json
    All the provenance details associated with this entity
"""
@app.route('/entities/<id>/provenance', methods = ['GET'])
def get_entity_provenance(id):
    # Token is not required, but if an invalid token provided,
    # we need to tell the client with a 401 error
    validate_token_if_auth_header_exists(request)

    # Use the internal token to query the target entity
    # since public entities don't require user token
    token = get_internal_token()

    # Get the entity dict from cache if exists
    # Otherwise query against uuid-api and neo4j to get the entity dict if the id exists
    entity_dict = query_target_entity(id, token)
    uuid = entity_dict['uuid']
    normalized_entity_type = entity_dict['entity_type']

    # A bit validation to prevent Lab or Collection being queried
    supported_entity_types = ['Donor', 'Sample', 'Dataset']
    if normalized_entity_type not in supported_entity_types:
        bad_request_error(f"Unable to get the provenance for this {normalized_entity_type}, supported entity types: {COMMA_SEPARATOR.join(supported_entity_types)}")

    if normalized_entity_type == 'Dataset':
        # Only published/public datasets don't require token
        if entity_dict['status'].lower() != DATASET_STATUS_PUBLISHED:
            # Token is required and the user must belong to HuBMAP-READ group
            token = get_user_token(request, non_public_access_required = True)
    else:
        # The `data_access_level` of Donor/Sample can only be either 'public' or 'consortium'
        if entity_dict['data_access_level'] == ACCESS_LEVEL_CONSORTIUM:
            token = get_user_token(request, non_public_access_required = True)

    # By now, either the entity is public accessible or the user token has the correct access level
    # Will just proceed to get the provenance information
    # Get the `depth` from query string if present and it's used by neo4j query
    # to set the maximum number of hops in the traversal
    depth = None
    if 'depth' in request.args:
        depth = int(request.args.get('depth'))

    # Convert neo4j json to dict
    neo4j_result = app_neo4j_queries.get_provenance(neo4j_driver_instance, uuid, depth)
    raw_provenance_dict = dict(neo4j_result['json'])

    # Normalize the raw provenance nodes based on the yaml schema
    normalized_provenance_dict = {
        'relationships': raw_provenance_dict['relationships'],
        'nodes': []
    }

    for node_dict in raw_provenance_dict['nodes']:
        # The schema yaml doesn't handle Lab nodes, just leave it as is
        if (node_dict['label'] == 'Entity') and (node_dict['entity_type'] != 'Lab'):
            # Generate trigger data
            # Skip some of the properties that are time-consuming to generate via triggers:
            # director_ancestor for Sample, and direct_ancestors for Dataset
            # Also skip next_revision_uuid and previous_revision_uuid for Dataset to avoid additional
            # checks when the target Dataset is public but the revisions are not public
            properties_to_skip = [
                'direct_ancestors',
                'direct_ancestor',
                'next_revision_uuid',
                'previous_revision_uuid'
            ]

            # We'll need to return all the properties (except the ones to skip from above list)
            # including those generated by `on_read_trigger` to have a complete result
            # The 'on_read_trigger' doesn't really need a token
            complete_entity_dict = schema_manager.get_complete_entity_result(token, node_dict, properties_to_skip)

            # Filter out properties not defined or not to be exposed in the schema yaml
            normalized_entity_dict = schema_manager.normalize_entity_result_for_response(complete_entity_dict)

            # Now the node to be used by provenance is all regulated by the schema
            normalized_provenance_dict['nodes'].append(normalized_entity_dict)
        elif node_dict['label'] == 'Activity':
            # Normalize Activity nodes too
            normalized_activity_dict = schema_manager.normalize_activity_result_for_response(node_dict)
            normalized_provenance_dict['nodes'].append(normalized_activity_dict)
        else:
            # Skip Entity Lab nodes
            normalized_provenance_dict['nodes'].append(node_dict)

    provenance_json = provenance.get_provenance_history(uuid, normalized_provenance_dict, auth_helper_instance)

    # Response with the provenance details
    return Response(response = provenance_json, mimetype = "application/json")


"""
Show all the supported entity types

The gateway treats this endpoint as public accessible

Returns
-------
json
    A list of all the available entity types defined in the schema yaml
"""
@app.route('/entity-types', methods = ['GET'])
def get_entity_types():
    # Token is not required, but if an invalid token provided,
    # we need to tell the client with a 401 error
    validate_token_if_auth_header_exists(request)

    return jsonify(schema_manager.get_all_entity_types())


"""
Retrive all the entity nodes for a given entity type
Result filtering is supported based on query string
For example: /<entity_type>/entities?property=uuid

NOTE: this endpoint is NOT exposed via AWS API Gateway due to performance consideration
It's only used by search-api with making internal calls during index/reindex time bypassing AWS API Gateway

Parameters
----------
entity_type : str
    One of the supported entity types: Dataset, Sample, Donor
    Will handle Collection via API endpoint `/collections`

Returns
-------
json
    All the entity nodes in a list of the target entity type
"""
@app.route('/<entity_type>/entities', methods = ['GET'])
def get_entities_by_type(entity_type):
    final_result = []

    # Normalize user provided entity_type
    normalized_entity_type = schema_manager.normalize_entity_type(entity_type)

    # Validate the normalized_entity_type to ensure it's one of the accepted types
    try:
        schema_manager.validate_normalized_entity_type(normalized_entity_type)
    except schema_errors.InvalidNormalizedEntityTypeException as e:
        bad_request_error("Invalid entity type provided: " + entity_type)

    # Handle Collections retrieval using a different endpoint
    if normalized_entity_type == 'Collection':
        bad_request_error("Please use another API endpoint `/collections` to query collections")

    # Result filtering based on query string
    if bool(request.args):
        property_key = request.args.get('property')

        if property_key is not None:
            result_filtering_accepted_property_keys = ['uuid']

            # Validate the target property
            if property_key not in result_filtering_accepted_property_keys:
                bad_request_error(f"Only the following property keys are supported in the query string: {COMMA_SEPARATOR.join(result_filtering_accepted_property_keys)}")

            # Only return a list of the filtered property value of each entity
            property_list = app_neo4j_queries.get_entities_by_type(neo4j_driver_instance, normalized_entity_type, property_key)

            # Final result
            final_result = property_list
        else:
            bad_request_error("The specified query string is not supported. Use '?property=<key>' to filter the result")
    # Return all the details if no property filtering
    else:
        # Get user token from Authorization header
        # Currently the Gateway requires a token for this endpoint
        user_token = get_user_token(request)

        # Get back a list of entity dicts for the given entity type
        entities_list = app_neo4j_queries.get_entities_by_type(neo4j_driver_instance, normalized_entity_type)

        # We'll return all the properties but skip these time-consuming ones
        # Donor doesn't need to skip any
        # Collection is not handled by this call
        properties_to_skip = [
            # Properties to skip for Sample
            'direct_ancestor',
            # Properties to skip for Upload
            'datasets',
            # Properties to skip for Dataset
            'direct_ancestors',
            'collections',
            'upload',
            'title', 
            'previous_revision_uuid', 
            'next_revision_uuid'
        ]

        complete_entities_list = schema_manager.get_complete_entities_list(user_token, entities_list, properties_to_skip)

        # Final result after normalization
        final_result = schema_manager.normalize_entities_list_for_response(complete_entities_list)

    # Response with the final result
    return jsonify(final_result)


"""
Retrive the collection detail by id

The gateway treats this endpoint as public accessible

An optional Globus groups token can be provided in a standard Authentication Bearer header. If a valid token
is provided with group membership in the HuBMAP-Read group any collection matching the id will be returned.
otherwise if no token is provided or a valid token with no HuBMAP-Read group membership then
only a public collection will be returned.  Public collections are defined as being published via a DOI 
(collection.registered_doi not null) and at least one of the connected datasets is public
(dataset.status == 'Published'). For public collections only connected datasets that are
public are returned with it.

Parameters
----------
id : str
    The HuBMAP ID (e.g. HBM123.ABCD.456) or UUID of target collection 

Returns
-------
json
    The collection detail with a list of connected datasets (only public datasets 
    if user doesn't have the right access permission)
"""
@app.route('/collections/<id>', methods = ['GET'])
def get_collection(id):
    # Token is not required, but if an invalid token provided,
    # we need to tell the client with a 401 error
    validate_token_if_auth_header_exists(request)

    # Use the internal token to query the target collection
    # since public collections don't require user token
    token = get_internal_token()

    # Get the entity dict from cache if exists
    # Otherwise query against uuid-api and neo4j to get the entity dict if the id exists
    collection_dict = query_target_entity(id, token)

    # A bit validation
    if collection_dict['entity_type'] != 'Collection':
        bad_request_error("Target entity of the given id is not a collection")

    # Try to get user token from Authorization header
    # It's highly possible that there's no token provided
    user_token = get_user_token(request)

    # The user_token is flask.Response on error
    # Without token, the user can only access public collections, modify the collection result
    # by only returning public datasets attached to this collection
    if isinstance(user_token, Response):
        # When the requested collection is not public, send back 401
        if ('registered_doi' not in collection_dict) or ('doi_url' not in collection_dict):
            # Require a valid token in this case
            unauthorized_error("The reqeusted collection is not public, a Globus token with the right access permission is required.")

        # Otherwise only return the public datasets attached to this collection
        # for Collection.datasets property
        complete_dict = get_complete_public_collection_dict(collection_dict)
    else:
        # When the groups token is valid, but the user doesn't belong to HuBMAP-READ group
        # Or the token is valid but doesn't contain group information (auth token or transfer token)
        # Only return the public datasets attached to this Collection
        if not user_in_hubmap_read_group(request):
            complete_dict = get_complete_public_collection_dict(collection_dict)
        else:
            # We'll need to return all the properties including those
            # generated by `on_read_trigger` to have a complete result
            complete_dict = schema_manager.get_complete_entity_result(user_token, collection_dict)

    # Will also filter the result based on schema
    normalized_complete_dict = schema_manager.normalize_entity_result_for_response(complete_dict)

    # Response with the final result
    return jsonify(normalized_complete_dict)


"""
Retrive all the public collections

The gateway treats this endpoint as public accessible

Result filtering is supported based on query string
For example: /collections?property=uuid

Only return public collections, for either 
- a valid token in HuBMAP-Read group, 
- a valid token with no HuBMAP-Read group or 
- no token at all

Public collections are defined as being published via a DOI 
(collection.registered_doi is not null) and at least one of the connected datasets is published
(dataset.status == 'Published'). For public collections only connected datasets that are
published are returned with it.

Returns
-------
json
    A list of all the public collection dictionaries (with attached public datasts)
"""
@app.route('/collections', methods = ['GET'])
def get_collections():
    final_result = []

    # Token is not required, but if an invalid token provided,
    # we need to tell the client with a 401 error
    validate_token_if_auth_header_exists(request)

    normalized_entity_type = 'Collection'

    # Result filtering based on query string
    if bool(request.args):
        property_key = request.args.get('property')

        if property_key is not None:
            result_filtering_accepted_property_keys = ['uuid']

            # Validate the target property
            if property_key not in result_filtering_accepted_property_keys:
                bad_request_error(f"Only the following property keys are supported in the query string: {COMMA_SEPARATOR.join(result_filtering_accepted_property_keys)}")

            # Only return a list of the filtered property value of each public collection
            final_result = app_neo4j_queries.get_public_collections(neo4j_driver_instance, property_key)
        else:
            bad_request_error("The specified query string is not supported. Use '?property=<key>' to filter the result")
    # Return all the details if no property filtering
    else:
        # Use the internal token since no user token is requried to access public collections
        token = get_internal_token()

        # Get back a list of public collections dicts
        collections_list = app_neo4j_queries.get_public_collections(neo4j_driver_instance)

        # Modify the Collection.datasets property for each collection dict
        # to contain only public datasets
        for collection_dict in collections_list:
            # Only return the public datasets attached to this collection for Collection.datasets property
            collection_dict = get_complete_public_collection_dict(collection_dict)

        # Generate trigger data and merge into a big dict
        # and skip some of the properties that are time-consuming to generate via triggers
        properties_to_skip = ['datasets']
        complete_collections_list = schema_manager.get_complete_entities_list(token, collections_list, properties_to_skip)

        # Final result after normalization
        final_result = schema_manager.normalize_entities_list_for_response(complete_collections_list)

    # Response with the final result
    return jsonify(final_result)


"""
Create an entity of the target type in neo4j

Response result filtering is supported based on query string
For example: /entities/<entity_type>?return_all_properties=true
Default to skip those time-consuming properties

Parameters
----------
entity_type : str
    One of the target entity types (case-insensitive since will be normalized): Dataset, Donor, Sample, Upload

Returns
-------
json
    All the properties of the newly created entity
"""
@app.route('/entities/<entity_type>', methods = ['POST'])
def create_entity(entity_type):
    if READ_ONLY_MODE:
        forbidden_error("Access not granted when entity-api in READ-ONLY mode")

    # Get user token from Authorization header
    user_token = get_user_token(request)

    # Normalize user provided entity_type
    normalized_entity_type = schema_manager.normalize_entity_type(entity_type)

    # Validate the normalized_entity_type to make sure it's one of the accepted types
    try:
        schema_manager.validate_normalized_entity_type(normalized_entity_type)
    except schema_errors.InvalidNormalizedEntityTypeException as e:
        bad_request_error(f"Invalid entity type provided: {entity_type}")

    # Execute entity level validator defined in schema yaml before entity creation
    # Currently on Dataset and Upload creation require application header
    try:
        schema_manager.execute_entity_level_validator('before_entity_create_validator', normalized_entity_type, request)
    except schema_errors.MissingApplicationHeaderException as e:
        bad_request_error(e)
    except schema_errors.InvalidApplicationHeaderException as e:
        bad_request_error(e)

    # Always expect a json body
    require_json(request)

    # Parse incoming json string into json data(python dict object)
    json_data_dict = request.get_json()

    # Validate request json against the yaml schema
    try:
        schema_manager.validate_json_data_against_schema(json_data_dict, normalized_entity_type)
    except schema_errors.SchemaValidationException as e:
        # No need to log the validation errors
        bad_request_error(str(e))

    # Execute property level validators defined in schema yaml before entity property creation
    # Use empty dict {} to indicate there's no existing_data_dict
    try:
        schema_manager.execute_property_level_validators('before_property_create_validators', normalized_entity_type, request, {}, json_data_dict)
    # Currently only ValueError
    except ValueError as e:
        bad_request_error(e)

    # Sample and Dataset: additional validation, create entity, after_create_trigger
    # Collection and Donor: create entity
    if normalized_entity_type == 'Sample':
        # A bit more validation to ensure if `organ` code is set, the `specimen_type` must be set to "organ"
        # Vise versa, if `specimen_type` is set to "organ", `organ` code is required
        if ('specimen_type' in json_data_dict) and (json_data_dict['specimen_type'].lower() == 'organ'):
            if ('organ' not in json_data_dict) or (json_data_dict['organ'].strip() == ''):
                bad_request_error("A valid organ code is required when the specimen_type is organ")
        else:
            if 'organ' in json_data_dict:
                bad_request_error("The specimen_type must be organ when an organ code is provided")

        # A bit more validation for new sample to be linked to existing source entity
        direct_ancestor_uuid = json_data_dict['direct_ancestor_uuid']
        # Check existence of the direct ancestor (either another Sample or Donor)
        direct_ancestor_dict = query_target_entity(direct_ancestor_uuid, user_token)

        # Creating the ids require organ code to be specified for the samples to be created when the
        # sample's direct ancestor is a Donor.
        # Must be one of the codes from: https://github.com/hubmapconsortium/search-api/blob/main/src/search-schema/data/definitions/enums/organ_types.yaml
        if direct_ancestor_dict['entity_type'] == 'Donor':
            # `specimen_type` is required on create
            if json_data_dict['specimen_type'].lower() != 'organ':
                bad_request_error("The specimen_type must be organ since the direct ancestor is a Donor")

            # Currently we don't validate the provided organ code though
            if ('organ' not in json_data_dict) or (json_data_dict['organ'].strip() == ''):
                bad_request_error("A valid organ code is required when the direct ancestor is a Donor")

        # Generate 'before_create_triiger' data and create the entity details in Neo4j
        merged_dict = create_entity_details(request, normalized_entity_type, user_token, json_data_dict)
    elif normalized_entity_type == 'Dataset':
        # `direct_ancestor_uuids` is required for creating new Dataset
        # Check existence of those direct ancestors
        for direct_ancestor_uuid in json_data_dict['direct_ancestor_uuids']:
            direct_ancestor_dict = query_target_entity(direct_ancestor_uuid, user_token)

        # Also check existence of the previous revision dataset if specified
        if 'previous_revision_uuid' in json_data_dict:
            previous_version_dict = query_target_entity(json_data_dict['previous_revision_uuid'], user_token)

            # Make sure the previous version entity is either a Dataset or Sample
            if previous_version_dict['entity_type'] not in ['Dataset', 'Sample']:
                bad_request_error(f"The previous_revision_uuid specified for this dataset must be either a Dataset or Sample")

            # Also need to validate if the given 'previous_revision_uuid' has already had
            # an exisiting next revision
            # Only return a list of the uuids, no need to get back the list of dicts
            next_revisions_list = app_neo4j_queries.get_next_revisions(neo4j_driver_instance, previous_version_dict['uuid'], 'uuid')

            # As long as the list is not empty, tell the users to use a different 'previous_revision_uuid'
            if next_revisions_list:
                bad_request_error(f"The previous_revision_uuid specified for this dataset has already had a next revision")

            # Only published datasets can have revisions made of them. Verify that that status of the Dataset specified
            # by previous_revision_uuid is published. Else, bad request error.
            if previous_version_dict['status'].lower() != DATASET_STATUS_PUBLISHED:
                bad_request_error(f"The previous_revision_uuid specified for this dataset must be 'Published' in order to create a new revision from it")

        # Generate 'before_create_triiger' data and create the entity details in Neo4j
        merged_dict = create_entity_details(request, normalized_entity_type, user_token, json_data_dict)
    else:
        # Generate 'before_create_triiger' data and create the entity details in Neo4j
        merged_dict = create_entity_details(request, normalized_entity_type, user_token, json_data_dict)

    # For Donor: link to parent Lab node
    # For Sample: link to existing direct ancestor
    # For Dataset: link to direct ancestors
    # For Upload: link to parent Lab node
    after_create(normalized_entity_type, user_token, merged_dict)

    # By default we'll return all the properties but skip these time-consuming ones
    # Donor doesn't need to skip any
    properties_to_skip = []

    if normalized_entity_type == 'Sample':
        properties_to_skip = [
            'direct_ancestor'
        ]
    elif normalized_entity_type == 'Dataset':
        properties_to_skip = [
            'direct_ancestors',
            'collections',
            'upload',
            'title', 
            'previous_revision_uuid', 
            'next_revision_uuid'
        ]
    elif normalized_entity_type in ['Upload', 'Collection']:
        properties_to_skip = [
            'datasets'
        ]

    # Result filtering based on query string
    # Will return all properties by running all the read triggers
    # If the reuqest specifies `/entities/<entity_type>?return_all_properties=true`
    if bool(request.args):
        # The parased query string value is a string 'true'
        return_all_properties = request.args.get('return_all_properties')

        if (return_all_properties is not None) and (return_all_properties.lower() == 'true'):
            properties_to_skip = []

    # Generate the filtered or complete entity dict to send back
    complete_dict = schema_manager.get_complete_entity_result(user_token, merged_dict, properties_to_skip)

    # Will also filter the result based on schema
    normalized_complete_dict = schema_manager.normalize_entity_result_for_response(complete_dict)

    # Also index the new entity node in elasticsearch via search-api
    reindex_entity(complete_dict['uuid'], user_token)

    return jsonify(normalized_complete_dict)


"""
Create multiple samples from the same source entity

Parameters
----------
count : str
    The number of samples to be created

Returns
-------
json
    All the properties of the newly created entity
"""
@app.route('/entities/multiple-samples/<count>', methods = ['POST'])
def create_multiple_samples(count):
    if READ_ONLY_MODE:
        forbidden_error("Access not granted when entity-api in READ-ONLY mode")

    # Get user token from Authorization header
    user_token = get_user_token(request)

    # Normalize user provided entity_type
    normalized_entity_type = 'Sample'

    # Always expect a json body
    require_json(request)

    # Parse incoming json string into json data(python dict object)
    json_data_dict = request.get_json()

    # Validate request json against the yaml schema
    try:
        schema_manager.validate_json_data_against_schema(json_data_dict, normalized_entity_type)
    except schema_errors.SchemaValidationException as e:
        # No need to log the validation errors
        bad_request_error(str(e))

    # `direct_ancestor_uuid` is required on create
    # Check existence of the direct ancestor (either another Sample or Donor)
    direct_ancestor_dict = query_target_entity(json_data_dict['direct_ancestor_uuid'], user_token)

    # Creating the ids require organ code to be specified for the samples to be created when the
    # sample's direct ancestor is a Donor.
    # Must be one of the codes from: https://github.com/hubmapconsortium/search-api/blob/main/src/search-schema/data/definitions/enums/organ_types.yaml
    if direct_ancestor_dict['entity_type'] == 'Donor':
        # `specimen_type` is required on create
        if json_data_dict['specimen_type'].lower() != 'organ':
            bad_request_error("The specimen_type must be organ since the direct ancestor is a Donor")

        # Currently we don't validate the provided organ code though
        if ('organ' not in json_data_dict) or (not json_data_dict['organ']):
            bad_request_error("A valid organ code is required since the direct ancestor is a Donor")

    # Generate 'before_create_triiger' data and create the entity details in Neo4j
    generated_ids_dict_list = create_multiple_samples_details(request, normalized_entity_type, user_token, json_data_dict, count)

    # Also index the each new Sample node in elasticsearch via search-api
    for id_dict in generated_ids_dict_list:
        reindex_entity(id_dict['uuid'], user_token)

    return jsonify(generated_ids_dict_list)


"""
Update the properties of a given entity

Response result filtering is supported based on query string
For example: /entities/<id>?return_all_properties=true
Default to skip those time-consuming properties

Parameters
----------
entity_type : str
    One of the normalized entity types: Dataset, Collection, Sample, Donor
id : str
    The HuBMAP ID (e.g. HBM123.ABCD.456) or UUID of target entity 

Returns
-------
json
    All the updated properties of the target entity
"""
@app.route('/entities/<id>', methods = ['PUT'])
def update_entity(id):
    if READ_ONLY_MODE:
        forbidden_error("Access not granted when entity-api in READ-ONLY mode")

    # Get user token from Authorization header
    user_token = get_user_token(request)

    # Always expect a json body
    require_json(request)

    # Parse incoming json string into json data(python dict object)
    json_data_dict = request.get_json()

    # Normalize user provided status
    if "status" in json_data_dict:
        normalized_status = schema_manager.normalize_status(json_data_dict["status"])
        json_data_dict["status"] = normalized_status

    # Normalize user provided status
    if "sub_status" in json_data_dict:
        normalized_status = schema_manager.normalize_status(json_data_dict["sub_status"])
        json_data_dict["sub_status"] = normalized_status

    # Get the entity dict from cache if exists
    # Otherwise query against uuid-api and neo4j to get the entity dict if the id exists
    entity_dict = query_target_entity(id, user_token)

    # Normalize user provided entity_type
    normalized_entity_type = schema_manager.normalize_entity_type(entity_dict['entity_type'])

    # Note, we don't support entity level validators on entity update via PUT
    # Only entity create via POST is supported at the entity level

    # Validate request json against the yaml schema
    # Pass in the entity_dict for missing required key check, this is different from creating new entity
    try:
        schema_manager.validate_json_data_against_schema(json_data_dict, normalized_entity_type, existing_entity_dict = entity_dict)
    except schema_errors.SchemaValidationException as e:
        # No need to log the validation errors
        bad_request_error(str(e))

    # Execute property level validators defined in schema yaml before entity property update
    try:
        schema_manager.execute_property_level_validators('before_property_update_validators', normalized_entity_type, request, entity_dict, json_data_dict)
    except (schema_errors.MissingApplicationHeaderException,
            schema_errors.InvalidApplicationHeaderException,
            KeyError,
            ValueError) as e:
        bad_request_error(e)

    # Sample, Dataset, and Upload: additional validation, update entity, after_update_trigger
    # Collection and Donor: update entity
    if normalized_entity_type == 'Sample':
        # A bit more validation for updating the sample and the linkage to existing source entity
        has_direct_ancestor_uuid = False
        if ('direct_ancestor_uuid' in json_data_dict) and json_data_dict['direct_ancestor_uuid']:
            has_direct_ancestor_uuid = True

            direct_ancestor_uuid = json_data_dict['direct_ancestor_uuid']
            # Check existence of the source entity
            direct_ancestor_dict = query_target_entity(direct_ancestor_uuid, user_token)
            # Also make sure it's either another Sample or a Donor
            if direct_ancestor_dict['entity_type'] not in ['Donor', 'Sample']:
                bad_request_error(f"The uuid: {direct_ancestor_uuid} is not a Donor neither a Sample, cannot be used as the direct ancestor of this Sample")

        # Generate 'before_update_triiger' data and update the entity details in Neo4j
        merged_updated_dict = update_entity_details(request, normalized_entity_type, user_token, json_data_dict, entity_dict)

        # Handle linkages update via `after_update_trigger` methods
        if has_direct_ancestor_uuid:
            after_update(normalized_entity_type, user_token, merged_updated_dict)
    elif normalized_entity_type == 'Dataset':
        # A bit more validation if `direct_ancestor_uuids` provided
        has_direct_ancestor_uuids = False
        if ('direct_ancestor_uuids' in json_data_dict) and (json_data_dict['direct_ancestor_uuids']):
            has_direct_ancestor_uuids = True

            # Check existence of those source entities
            for direct_ancestor_uuid in json_data_dict['direct_ancestor_uuids']:
                direct_ancestor_dict = query_target_entity(direct_ancestor_uuid, user_token)

        # Generate 'before_update_trigger' data and update the entity details in Neo4j
        merged_updated_dict = update_entity_details(request, normalized_entity_type, user_token, json_data_dict, entity_dict)

        # Handle linkages update via `after_update_trigger` methods
        if has_direct_ancestor_uuids:
            after_update(normalized_entity_type, user_token, merged_updated_dict)
    elif normalized_entity_type == 'Upload':
        has_dataset_uuids_to_link = False
        if ('dataset_uuids_to_link' in json_data_dict) and (json_data_dict['dataset_uuids_to_link']):
            has_dataset_uuids_to_link = True

            # Check existence of those datasets to be linked
            # If one of the datasets to be linked appears to be already linked,
            # neo4j query won't create the new linkage due to the use of `MERGE`
            for dataset_uuid in json_data_dict['dataset_uuids_to_link']:
                dataset_dict = query_target_entity(dataset_uuid, user_token)
                # Also make sure it's a Dataset
                if dataset_dict['entity_type'] != 'Dataset':
                    bad_request_error(f"The uuid: {dataset_uuid} is not a Dataset, cannot be linked to this Upload")

        has_dataset_uuids_to_unlink = False
        if ('dataset_uuids_to_unlink' in json_data_dict) and (json_data_dict['dataset_uuids_to_unlink']):
            has_dataset_uuids_to_unlink = True

            # Check existence of those datasets to be unlinked
            # If one of the datasets to be unlinked appears to be not linked at all,
            # the neo4j cypher will simply skip it because it won't match the "MATCH" clause
            # So no need to tell the end users that this dataset is not linked
            # Let alone checking the entity type to ensure it's a Dataset
            for dataset_uuid in json_data_dict['dataset_uuids_to_unlink']:
                dataset_dict = query_target_entity(dataset_uuid, user_token)

        # Generate 'before_update_trigger' data and update the entity details in Neo4j
        merged_updated_dict = update_entity_details(request, normalized_entity_type, user_token, json_data_dict, entity_dict)

        # Handle linkages update via `after_update_trigger` methods
        if has_dataset_uuids_to_link or has_dataset_uuids_to_unlink:
            after_update(normalized_entity_type, user_token, merged_updated_dict)
    else:
        # Generate 'before_update_triiger' data and update the entity details in Neo4j
        merged_updated_dict = update_entity_details(request, normalized_entity_type, user_token, json_data_dict, entity_dict)

    # By default we'll return all the properties but skip these time-consuming ones
    # Donor doesn't need to skip any
    properties_to_skip = []

    if normalized_entity_type == 'Sample':
        properties_to_skip = [
            'direct_ancestor'
        ]
    elif normalized_entity_type == 'Dataset':
        properties_to_skip = [
            'direct_ancestors',
            'collections',
            'upload',
            'title', 
            'previous_revision_uuid', 
            'next_revision_uuid'
        ]
    elif normalized_entity_type in ['Upload', 'Collection']:
        properties_to_skip = [
            'datasets'
        ]

    # Result filtering based on query string
    # Will return all properties by running all the read triggers
    # If the reuqest specifies `/entities/<id>?return_all_properties=true`
    if bool(request.args):
        # The parased query string value is a string 'true'
        return_all_properties = request.args.get('return_all_properties')

        if (return_all_properties is not None) and (return_all_properties.lower() == 'true'):
            properties_to_skip = []

    # Generate the filtered or complete entity dict to send back
    complete_dict = schema_manager.get_complete_entity_result(user_token, merged_updated_dict, properties_to_skip)

    # Will also filter the result based on schema
    normalized_complete_dict = schema_manager.normalize_entity_result_for_response(complete_dict)

    # Remove the old entity from cache
    # DO NOT update the cache with new entity dict because the returned dict from PUT (some properties maybe skipped)
    # can be different from the one generated by GET call 
    entity_cache.pop(id, None)

    # Also reindex the updated entity node in elasticsearch via search-api
    reindex_entity(entity_dict['uuid'], user_token)

    return jsonify(normalized_complete_dict)


"""
Get all ancestors of the given entity

The gateway treats this endpoint as public accessible

Result filtering based on query string
For example: /ancestors/<id>?property=uuid

Parameters
----------
id : str
    The HuBMAP ID (e.g. HBM123.ABCD.456) or UUID of given entity 

Returns
-------
json
    A list of all the ancestors of the target entity
"""
@app.route('/ancestors/<id>', methods = ['GET'])
def get_ancestors(id):
    final_result = []

    # Token is not required, but if an invalid token provided,
    # we need to tell the client with a 401 error
    validate_token_if_auth_header_exists(request)

    # Use the internal token to query the target entity
    # since public entities don't require user token
    token = get_internal_token()

    # Get the entity dict from cache if exists
    # Otherwise query against uuid-api and neo4j to get the entity dict if the id exists
    entity_dict = query_target_entity(id, token)
    normalized_entity_type = entity_dict['entity_type']
    uuid = entity_dict['uuid']

    # Collection doesn't have ancestors via Activity nodes
    if normalized_entity_type == 'Collection':
        bad_request_error(f"Unsupported entity type of id {id}: {normalized_entity_type}")

    if normalized_entity_type == 'Dataset':
        # Only published/public datasets don't require token
        if entity_dict['status'].lower() != DATASET_STATUS_PUBLISHED:
            # Token is required and the user must belong to HuBMAP-READ group
            token = get_user_token(request, non_public_access_required = True)
    elif normalized_entity_type == 'Sample':
        # The `data_access_level` of Sample can only be either 'public' or 'consortium'
        if entity_dict['data_access_level'] == ACCESS_LEVEL_CONSORTIUM:
            token = get_user_token(request, non_public_access_required = True)
    else:
        # Donor and Upload will always get back an empty list
        # becuase their direct ancestor is Lab, which is being skipped by Neo4j query
        # So no need to execute the code below
        return jsonify(final_result)

    # By now, either the entity is public accessible or the user token has the correct access level
    # Result filtering based on query string
    if bool(request.args):
        property_key = request.args.get('property')

        if property_key is not None:
            result_filtering_accepted_property_keys = ['uuid']

            # Validate the target property
            if property_key not in result_filtering_accepted_property_keys:
                bad_request_error(f"Only the following property keys are supported in the query string: {COMMA_SEPARATOR.join(result_filtering_accepted_property_keys)}")

            # Only return a list of the filtered property value of each entity
            property_list = app_neo4j_queries.get_ancestors(neo4j_driver_instance, uuid, property_key)

            # Final result
            final_result = property_list
        else:
            bad_request_error("The specified query string is not supported. Use '?property=<key>' to filter the result")
    # Return all the details if no property filtering
    else:
        ancestors_list = app_neo4j_queries.get_ancestors(neo4j_driver_instance, uuid)

        # Generate trigger data
        # Skip some of the properties that are time-consuming to generate via triggers
        # Also skip next_revision_uuid and previous_revision_uuid for Dataset to avoid additional
        # checks when the target Dataset is public but the revisions are not public
        properties_to_skip = [
            # Properties to skip for Sample
            'direct_ancestor',
            # Properties to skip for Dataset
            'direct_ancestors',
            'collections',
            'upload',
            'title',
            'next_revision_uuid',
            'previous_revision_uuid'
        ]

        complete_entities_list = schema_manager.get_complete_entities_list(token, ancestors_list, properties_to_skip)

        # Final result after normalization
        final_result = schema_manager.normalize_entities_list_for_response(complete_entities_list)

    return jsonify(final_result)


"""
Get all descendants of the given entity
Result filtering based on query string
For example: /descendants/<id>?property=uuid

Parameters
----------
id : str
    The HuBMAP ID (e.g. HBM123.ABCD.456) or UUID of given entity

Returns
-------
json
    A list of all the descendants of the target entity
"""
@app.route('/descendants/<id>', methods = ['GET'])
def get_descendants(id):
    final_result = []

    # Get user token from Authorization header
    user_token = get_user_token(request)

    # Get the entity dict from cache if exists
    # Otherwise query against uuid-api and neo4j to get the entity dict if the id exists
    entity_dict = query_target_entity(id, user_token)
    uuid = entity_dict['uuid']

    # Collection and Upload don't have descendants via Activity nodes
    # No need to check, it'll always return empty list

    # Result filtering based on query string
    if bool(request.args):
        property_key = request.args.get('property')

        if property_key is not None:
            result_filtering_accepted_property_keys = ['uuid']

            # Validate the target property
            if property_key not in result_filtering_accepted_property_keys:
                bad_request_error(f"Only the following property keys are supported in the query string: {COMMA_SEPARATOR.join(result_filtering_accepted_property_keys)}")

            # Only return a list of the filtered property value of each entity
            property_list = app_neo4j_queries.get_descendants(neo4j_driver_instance, uuid, property_key)

            # Final result
            final_result = property_list
        else:
            bad_request_error("The specified query string is not supported. Use '?property=<key>' to filter the result")
    # Return all the details if no property filtering
    else:
        descendants_list = app_neo4j_queries.get_descendants(neo4j_driver_instance, uuid)

        # Generate trigger data and merge into a big dict
        # and skip some of the properties that are time-consuming to generate via triggers
        properties_to_skip = [
            # Properties to skip for Sample
            'direct_ancestor',
            # Properties to skip for Dataset
            'direct_ancestors',
            'collections',
            'upload',
            'title',
            'next_revision_uuid',
            'previous_revision_uuid'
        ]

        complete_entities_list = schema_manager.get_complete_entities_list(user_token, descendants_list, properties_to_skip)

        # Final result after normalization
        final_result = schema_manager.normalize_entities_list_for_response(complete_entities_list)

    return jsonify(final_result)


"""
Get all parents of the given entity

The gateway treats this endpoint as public accessible

Result filtering based on query string
For example: /parents/<id>?property=uuid

Parameters
----------
id : str
    The HuBMAP ID (e.g. HBM123.ABCD.456) or UUID of given entity

Returns
-------
json
    A list of all the parents of the target entity
"""
@app.route('/parents/<id>', methods = ['GET'])
def get_parents(id):
    final_result = []

    # Token is not required, but if an invalid token provided,
    # we need to tell the client with a 401 error
    validate_token_if_auth_header_exists(request)

    # Use the internal token to query the target entity
    # since public entities don't require user token
    token = get_internal_token()

    # Get the entity dict from cache if exists
    # Otherwise query against uuid-api and neo4j to get the entity dict if the id exists
    entity_dict = query_target_entity(id, token)
    normalized_entity_type = entity_dict['entity_type']
    uuid = entity_dict['uuid']

    # Collection doesn't have ancestors via Activity nodes
    if normalized_entity_type == 'Collection':
        bad_request_error(f"Unsupported entity type of id {id}: {normalized_entity_type}")

    if normalized_entity_type == 'Dataset':
        # Only published/public datasets don't require token
        if entity_dict['status'].lower() != DATASET_STATUS_PUBLISHED:
            # Token is required and the user must belong to HuBMAP-READ group
            token = get_user_token(request, non_public_access_required = True)
    elif normalized_entity_type == 'Sample':
        # The `data_access_level` of Sample can only be either 'public' or 'consortium'
        if entity_dict['data_access_level'] == ACCESS_LEVEL_CONSORTIUM:
            token = get_user_token(request, non_public_access_required = True)
    else:
        # Donor and Upload will always get back an empty list
        # becuase their direct ancestor is Lab, which is being skipped by Neo4j query
        # So no need to execute the code below
        return jsonify(final_result)

    # By now, either the entity is public accessible or the user token has the correct access level
    # Result filtering based on query string
    if bool(request.args):
        property_key = request.args.get('property')

        if property_key is not None:
            result_filtering_accepted_property_keys = ['uuid']

            # Validate the target property
            if property_key not in result_filtering_accepted_property_keys:
                bad_request_error(f"Only the following property keys are supported in the query string: {COMMA_SEPARATOR.join(result_filtering_accepted_property_keys)}")

            # Only return a list of the filtered property value of each entity
            property_list = app_neo4j_queries.get_parents(neo4j_driver_instance, uuid, property_key)

            # Final result
            final_result = property_list
        else:
            bad_request_error("The specified query string is not supported. Use '?property=<key>' to filter the result")
    # Return all the details if no property filtering
    else:
        parents_list = app_neo4j_queries.get_parents(neo4j_driver_instance, uuid)

        # Generate trigger data
        # Skip some of the properties that are time-consuming to generate via triggers
        # Also skip next_revision_uuid and previous_revision_uuid for Dataset to avoid additional
        # checks when the target Dataset is public but the revisions are not public
        properties_to_skip = [
            # Properties to skip for Sample
            'direct_ancestor',
            # Properties to skip for Dataset
            'direct_ancestors',
            'collections',
            'upload',
            'title',
            'next_revision_uuid',
            'previous_revision_uuid'
        ]

        complete_entities_list = schema_manager.get_complete_entities_list(token, parents_list, properties_to_skip)

        # Final result after normalization
        final_result = schema_manager.normalize_entities_list_for_response(complete_entities_list)

    return jsonify(final_result)


"""
Get all chilren of the given entity
Result filtering based on query string
For example: /children/<id>?property=uuid

Parameters
----------
id : str
    The HuBMAP ID (e.g. HBM123.ABCD.456) or UUID of given entity

Returns
-------
json
    A list of all the children of the target entity
"""
@app.route('/children/<id>', methods = ['GET'])
def get_children(id):
    final_result = []

    # Get user token from Authorization header
    user_token = get_user_token(request)

    # Get the entity dict from cache if exists
    # Otherwise query against uuid-api and neo4j to get the entity dict if the id exists
    entity_dict = query_target_entity(id, user_token)
    uuid = entity_dict['uuid']

    # Collection and Upload don't have children via Activity nodes
    # No need to check, it'll always return empty list

    # Result filtering based on query string
    if bool(request.args):
        property_key = request.args.get('property')

        if property_key is not None:
            result_filtering_accepted_property_keys = ['uuid']

            # Validate the target property
            if property_key not in result_filtering_accepted_property_keys:
                bad_request_error(f"Only the following property keys are supported in the query string: {COMMA_SEPARATOR.join(result_filtering_accepted_property_keys)}")

            # Only return a list of the filtered property value of each entity
            property_list = app_neo4j_queries.get_children(neo4j_driver_instance, uuid, property_key)

            # Final result
            final_result = property_list
        else:
            bad_request_error("The specified query string is not supported. Use '?property=<key>' to filter the result")
    # Return all the details if no property filtering
    else:
        children_list = app_neo4j_queries.get_children(neo4j_driver_instance, uuid)

        # Generate trigger data and merge into a big dict
        # and skip some of the properties that are time-consuming to generate via triggers
        properties_to_skip = [
            # Properties to skip for Sample
            'direct_ancestor',
            # Properties to skip for Dataset
            'direct_ancestors',
            'collections',
            'upload',
            'title',
            'next_revision_uuid',
            'previous_revision_uuid'
        ]

        complete_entities_list = schema_manager.get_complete_entities_list(user_token, children_list, properties_to_skip)

        # Final result after normalization
        final_result = schema_manager.normalize_entities_list_for_response(complete_entities_list)

    return jsonify(final_result)


"""
Get all previous revisions of the given entity
Result filtering based on query string
For example: /previous_revisions/<id>?property=uuid

Parameters
----------
id : str
    The HuBMAP ID (e.g. HBM123.ABCD.456) or UUID of given entity

Returns
-------
json
    A list of entities that are the previous revisions of the target entity
"""
@app.route('/previous_revisions/<id>', methods = ['GET'])
def get_previous_revisions(id):
    # Get user token from Authorization header
    user_token = get_user_token(request)

    # Get the entity dict from cache if exists
    # Otherwise query against uuid-api and neo4j to get the entity dict if the id exists
    entity_dict = query_target_entity(id, user_token)
    uuid = entity_dict['uuid']

    # Result filtering based on query string
    if bool(request.args):
        property_key = request.args.get('property')

        if property_key is not None:
            result_filtering_accepted_property_keys = ['uuid']

            # Validate the target property
            if property_key not in result_filtering_accepted_property_keys:
                bad_request_error(f"Only the following property keys are supported in the query string: {COMMA_SEPARATOR.join(result_filtering_accepted_property_keys)}")

            # Only return a list of the filtered property value of each entity
            property_list = app_neo4j_queries.get_previous_revisions(neo4j_driver_instance, uuid, property_key)

            # Final result
            final_result = property_list
        else:
            bad_request_error("The specified query string is not supported. Use '?property=<key>' to filter the result")
    # Return all the details if no property filtering
    else:
        descendants_list = app_neo4j_queries.get_previous_revisions(neo4j_driver_instance, uuid)

        # Generate trigger data and merge into a big dict
        # and skip some of the properties that are time-consuming to generate via triggers
        properties_to_skip = [
            'collections', 
            'upload', 
            'title',
            'direct_ancestors'
        ]

        complete_entities_list = schema_manager.get_complete_entities_list(user_token, descendants_list, properties_to_skip)

        # Final result after normalization
        final_result = schema_manager.normalize_entities_list_for_response(complete_entities_list)

    return jsonify(final_result)


"""
Get all next revisions of the given entity
Result filtering based on query string
For example: /next_revisions/<id>?property=uuid

Parameters
----------
id : str
    The HuBMAP ID (e.g. HBM123.ABCD.456) or UUID of given entity

Returns
-------
json
    A list of entities that are the next revisions of the target entity
"""
@app.route('/next_revisions/<id>', methods = ['GET'])
def get_next_revisions(id):
    # Get user token from Authorization header
    user_token = get_user_token(request)

    # Get the entity dict from cache if exists
    # Otherwise query against uuid-api and neo4j to get the entity dict if the id exists
    entity_dict = query_target_entity(id, user_token)
    uuid = entity_dict['uuid']

    # Result filtering based on query string
    if bool(request.args):
        property_key = request.args.get('property')

        if property_key is not None:
            result_filtering_accepted_property_keys = ['uuid']

            # Validate the target property
            if property_key not in result_filtering_accepted_property_keys:
                bad_request_error(f"Only the following property keys are supported in the query string: {COMMA_SEPARATOR.join(result_filtering_accepted_property_keys)}")

            # Only return a list of the filtered property value of each entity
            property_list = app_neo4j_queries.get_next_revisions(neo4j_driver_instance, uuid, property_key)

            # Final result
            final_result = property_list
        else:
            bad_request_error("The specified query string is not supported. Use '?property=<key>' to filter the result")
    # Return all the details if no property filtering
    else:
        descendants_list = app_neo4j_queries.get_next_revisions(neo4j_driver_instance, uuid)

        # Generate trigger data and merge into a big dict
        # and skip some of the properties that are time-consuming to generate via triggers
        properties_to_skip = [
            'collections', 
            'upload', 
            'title',
            'direct_ancestors'
        ]

        complete_entities_list = schema_manager.get_complete_entities_list(user_token, descendants_list, properties_to_skip)

        # Final result after normalization
        final_result = schema_manager.normalize_entities_list_for_response(complete_entities_list)

    return jsonify(final_result)



"""
Link the given list of datasets to the target collection

JSON request body example:
{
    "dataset_uuids": [
        "fb6757b606ac35be7fa85062fde9c2e1",
        "81a9fa68b2b4ea3e5f7cb17554149473",
        "3ac0768d61c6c84f0ec59d766e123e05",
        "0576b972e074074b4c51a61c3d17a6e3"
    ]
}

Parameters
----------
collection_uuid : str
    The UUID of target collection 

Returns
-------
json
    JSON string containing a success message with 200 status code
"""
@app.route('/collections/<collection_uuid>/add-datasets', methods = ['PUT'])
def add_datasets_to_collection(collection_uuid):
    if READ_ONLY_MODE:
        forbidden_error("Access not granted when entity-api in READ-ONLY mode")

    # Get user token from Authorization header
    user_token = get_user_token(request)

    # Query target entity against uuid-api and neo4j and return as a dict if exists
    entity_dict = query_target_entity(collection_uuid, user_token)
    if entity_dict['entity_type'] != 'Collection':
        bad_request_error(f"The UUID provided in URL is not a Collection: {collection_uuid}")

    # Always expect a json body
    require_json(request)

    # Parse incoming json string into json data(python list object)
    json_data_dict = request.get_json()

    if 'dataset_uuids' not in json_data_dict:
        bad_request_error("Missing 'dataset_uuids' key in the request JSON.")

    if not json_data_dict['dataset_uuids']:
        bad_request_error("JSON field 'dataset_uuids' can not be empty list.")

    # Now we have a list of uuids
    dataset_uuids_list = json_data_dict['dataset_uuids']

    # Make sure all the given uuids are datasets
    for dataset_uuid in dataset_uuids_list:
        entity_dict = query_target_entity(dataset_uuid, user_token)
        if entity_dict['entity_type'] != 'Dataset':
            bad_request_error(f"The UUID provided in JSON is not a Dataset: {dataset_uuid}")

    try:
        app_neo4j_queries.add_datasets_to_collection(neo4j_driver_instance, collection_uuid, dataset_uuids_list)
    except TransactionError:
        msg = "Failed to create the linkage between the given datasets and the target collection"
        # Log the full stack trace, prepend a line with our message
        logger.exception(msg)
        # Terminate and let the users know
        internal_server_error(msg)

    # Send response with success message
    return jsonify(message = "Successfully added all the specified datasets to the target collection")


"""
Redirect a request from a doi service for a dataset or collection

The gateway treats this endpoint as public accessible

Parameters
----------
id : str
    The HuBMAP ID (e.g. HBM123.ABCD.456) or UUID of the target entity
"""
# To continue supporting the already published collection DOIs
@app.route('/collection/redirect/<id>', methods = ['GET'])
# New route
@app.route('/doi/redirect/<id>', methods = ['GET'])
def doi_redirect(id):
    # Use the internal token to query the target entity
    # since public entities don't require user token
    token = get_internal_token()

    # Query target entity against uuid-api and neo4j and return as a dict if exists
    entity_dict = query_target_entity(id, token)

    entity_type = entity_dict['entity_type']

    # Only for collection
    if entity_type not in ['Collection', 'Dataset']:
        bad_request_error("The target entity of the specified id must be a Collection or Dataset")

    uuid = entity_dict['uuid']

    # URL template
    redirect_url = app.config['DOI_REDIRECT_URL']

    if (redirect_url.lower().find('<entity_type>') == -1) or (redirect_url.lower().find('<identifier>') == -1):
        # Log the full stack trace, prepend a line with our message
        msg = "Incorrect configuration value for 'DOI_REDIRECT_URL'"
        logger.exception(msg)
        internal_server_error(msg)

    rep_entity_type_pattern = re.compile(re.escape('<entity_type>'), re.RegexFlag.IGNORECASE)
    redirect_url = rep_entity_type_pattern.sub(entity_type.lower(), redirect_url)

    rep_identifier_pattern = re.compile(re.escape('<identifier>'), re.RegexFlag.IGNORECASE)
    redirect_url = rep_identifier_pattern.sub(uuid, redirect_url)

    resp = Response("Page has moved", 307)
    resp.headers['Location'] = redirect_url

    return resp


"""
Redirection method created for REFERENCE organ DOI redirection, but can be for others if needed

The gateway treats this endpoint as public accessible

Parameters
----------
hmid : str
    The HuBMAP ID (e.g. HBM123.ABCD.456)
"""
@app.route('/redirect/<hmid>', methods = ['GET'])
def redirect(hmid):
    cid = hmid.upper().strip()
    if cid in reference_redirects:
        redir_url = reference_redirects[cid]
        resp = Response("page has moved", 307)
        resp.headers['Location'] = redir_url
        return resp
    else:
        return Response(f"{hmid} not found.", 404)

"""
Get the Globus URL to the given Dataset or Upload

The gateway treats this endpoint as public accessible

It will provide a Globus URL to the dataset/upload directory in of three Globus endpoints based on the access
level of the user (public, consortium or protected), public only, of course, if no token is provided.
If a dataset/upload isn't found a 404 will be returned. There is a chance that a 500 can be returned, but not
likely under normal circumstances, only for a misconfigured or failing in some way endpoint. 

If the Auth token is provided but is expired or invalid a 401 is returned. If access to the dataset/upload 
is not allowed for the user (or lack of user) a 403 is returned.

Parameters
----------
id : str
    The HuBMAP ID (e.g. HBM123.ABCD.456) or UUID of given entity

Returns
-------
Response
    200 with the Globus Application URL to the directory of dataset/upload
    404 Dataset/Upload not found
    403 Access Forbidden
    401 Unauthorized (bad or expired token)
    500 Unexpected server or other error
"""
# Thd old routes for backward compatibility - will be deprecated eventually
@app.route('/entities/dataset/globus-url/<id>', methods = ['GET'])
@app.route('/dataset/globus-url/<id>', methods = ['GET'])
# New route
@app.route('/entities/<id>/globus-url', methods = ['GET'])
def get_globus_url(id):
    # Token is not required, but if an invalid token provided,
    # we need to tell the client with a 401 error
    validate_token_if_auth_header_exists(request)

    # Use the internal token to query the target entity
    # since public entities don't require user token
    token = get_internal_token()

    # Query target entity against uuid-api and neo4j and return as a dict if exists
    # Then retrieve the allowable data access level (public, protected or consortium)
    # for the dataset and HuBMAP Component ID that the dataset belongs to
    entity_dict = query_target_entity(id, token)
    uuid = entity_dict['uuid']
    normalized_entity_type = entity_dict['entity_type']

    # Only for Dataset and Upload
    if normalized_entity_type not in ['Dataset', 'Upload']:
        bad_request_error("The target entity of the specified id is not a Dataset nor a Upload")

    # Upload doesn't have this 'data_access_level' property, we treat it as 'protected'
    # For Dataset, if no access level is present, default to protected too
    if not 'data_access_level' in entity_dict or string_helper.isBlank(entity_dict['data_access_level']):
        entity_data_access_level = ACCESS_LEVEL_PROTECTED
    else:
        entity_data_access_level = entity_dict['data_access_level']

    # Get the globus groups info based on the groups json file in commons package
    globus_groups_info = auth_helper_instance.get_globus_groups_info()
    groups_by_id_dict = globus_groups_info['by_id']

    if not 'group_uuid' in entity_dict or string_helper.isBlank(entity_dict['group_uuid']):
        msg = f"The 'group_uuid' property is not set for {normalized_entity_type} with uuid: {uuid}"
        logger.exception(msg)
        internal_server_error(msg)

    group_uuid = entity_dict['group_uuid']

    # Validate the group_uuid
    try:
        schema_manager.validate_entity_group_uuid(group_uuid)
    except schema_errors.NoDataProviderGroupException:
        msg = f"Invalid 'group_uuid': {group_uuid} for {normalized_entity_type} with uuid: {uuid}"
        logger.exception(msg)
        internal_server_error(msg)

    group_name = groups_by_id_dict[group_uuid]['displayname']

    try:
        # Get user data_access_level based on token if provided
        # If no Authorization header, default user_info['data_access_level'] == 'public'
        # The user_info contains HIGHEST access level of the user based on the token
        # This call raises an HTTPException with a 401 if any auth issues encountered
        user_info = auth_helper_instance.getUserDataAccessLevel(request)
    # If returns HTTPException with a 401, expired/invalid token
    except HTTPException:
        unauthorized_error("The provided token is invalid or expired")

    # The user is in the Globus group with full access to thie dataset,
    # so they have protected level access to it
    if ('hmgroupids' in user_info) and (group_uuid in user_info['hmgroupids']):
        user_data_access_level = ACCESS_LEVEL_PROTECTED
    else:
        if not 'data_access_level' in user_info:
            msg = f"Unexpected error, data access level could not be found for user trying to access {normalized_entity_type} id: {id}"
            logger.exception(msg)
            return internal_server_error(msg)

        user_data_access_level = user_info['data_access_level'].lower()

    #construct the Globus URL based on the highest level of access that the user has
    #and the level of access allowed for the dataset
    #the first "if" checks to see if the user is a member of the Consortium group
    #that allows all access to this dataset, if so send them to the "protected"
    #endpoint even if the user doesn't have full access to all protected data
    globus_server_uuid = None
    dir_path = ''

    # Note: `entity_data_access_level` for Upload is always default to 'protected'
    # public access
    if entity_data_access_level == ACCESS_LEVEL_PUBLIC:
        globus_server_uuid = app.config['GLOBUS_PUBLIC_ENDPOINT_UUID']
        access_dir = access_level_prefix_dir(app.config['PUBLIC_DATA_SUBDIR'])
        dir_path = dir_path +  access_dir + "/"
    # consortium access
    elif (entity_data_access_level == ACCESS_LEVEL_CONSORTIUM) and (not user_data_access_level == ACCESS_LEVEL_PUBLIC):
        globus_server_uuid = app.config['GLOBUS_CONSORTIUM_ENDPOINT_UUID']
        access_dir = access_level_prefix_dir(app.config['CONSORTIUM_DATA_SUBDIR'])
        dir_path = dir_path + access_dir + group_name + "/"
    # protected access
    elif (entity_data_access_level == ACCESS_LEVEL_PROTECTED) and (user_data_access_level == ACCESS_LEVEL_PROTECTED):
        globus_server_uuid = app.config['GLOBUS_PROTECTED_ENDPOINT_UUID']
        access_dir = access_level_prefix_dir(app.config['PROTECTED_DATA_SUBDIR'])
        dir_path = dir_path + access_dir + group_name + "/"

    if globus_server_uuid is None:
        forbidden_error("Access not granted")

    dir_path = dir_path + uuid + "/"
    dir_path = urllib.parse.quote(dir_path, safe='')

    #https://app.globus.org/file-manager?origin_id=28bbb03c-a87d-4dd7-a661-7ea2fb6ea631&origin_path=%2FIEC%20Testing%20Group%2F03584b3d0f8b46de1b629f04be156879%2F
    url = hm_file_helper.ensureTrailingSlashURL(app.config['GLOBUS_APP_BASE_URL']) + "file-manager?origin_id=" + globus_server_uuid + "&origin_path=" + dir_path

    return Response(url, 200)


"""
Retrive the latest (newest) revision of a Dataset

Public/Consortium access rules apply - if no token/consortium access then 
must be for a public dataset and the returned Dataset must be the latest public version.

Parameters
----------
id : str
    The HuBMAP ID (e.g. HBM123.ABCD.456) or UUID of target entity 

Returns
-------
json
    The detail of the latest revision dataset if exists
    Otherwise an empty JSON object {}
"""
@app.route('/datasets/<id>/latest-revision', methods = ['GET'])
def get_dataset_latest_revision(id):
    # Token is not required, but if an invalid token provided,
    # we need to tell the client with a 401 error
    validate_token_if_auth_header_exists(request)

    # Use the internal token to query the target entity
    # since public entities don't require user token
    token = get_internal_token()

    # Query target entity against uuid-api and neo4j and return as a dict if exists
    entity_dict = query_target_entity(id, token)
    normalized_entity_type = entity_dict['entity_type']
    uuid = entity_dict['uuid']

    # Only for Dataset
    if normalized_entity_type != 'Dataset':
        bad_request_error("The entity of given id is not a Dataset")

    latest_revision_dict = {}

    # Only published/public datasets don't require token
    if entity_dict['status'].lower() != DATASET_STATUS_PUBLISHED:
        # Token is required and the user must belong to HuBMAP-READ group
        token = get_user_token(request, non_public_access_required = True)

        latest_revision_dict = app_neo4j_queries.get_dataset_latest_revision(neo4j_driver_instance, uuid)
    else:
        # Default to the latest "public" revision dataset
        # when no token or not a valid HuBMAP-Read token
        latest_revision_dict = app_neo4j_queries.get_dataset_latest_revision(neo4j_driver_instance, uuid, public = True)

        # Send back the real latest revision dataset if a valid HuBMAP-Read token presents
        if user_in_hubmap_read_group(request):
            latest_revision_dict = app_neo4j_queries.get_dataset_latest_revision(neo4j_driver_instance, uuid)

    # We'll need to return all the properties including those
    # generated by `on_read_trigger` to have a complete result
    # E.g., the 'previous_revision_uuid'
    # Here we skip the 'next_revision_uuid' property becase when the "public" latest revision dataset
    # is not the real latest revision, we don't want the users to see it
    properties_to_skip = [
        'next_revision_uuid'
    ]

    # On entity retrieval, the 'on_read_trigger' doesn't really need a token
    complete_dict = schema_manager.get_complete_entity_result(token, latest_revision_dict, properties_to_skip)

    # Also normalize the result based on schema
    final_result = schema_manager.normalize_entity_result_for_response(complete_dict)

    # Response with the dict
    return jsonify(final_result)


"""
Retrive the calculated revision number of a Dataset

The calculated revision is number is based on the [:REVISION_OF] relationships 
to the oldest dataset in a revision chain. 
Where the oldest dataset = 1 and each newer version is incremented by one (1, 2, 3 ...)

Public/Consortium access rules apply, if is for a non-public dataset 
and no token or a token without membership in HuBMAP-Read group is sent with the request 
then a 403 response should be returned.

Parameters
----------
id : str
    The HuBMAP ID (e.g. HBM123.ABCD.456) or UUID of target entity 

Returns
-------
int
    The calculated revision number
"""
@app.route('/datasets/<id>/revision', methods = ['GET'])
def get_dataset_revision_number(id):
    # Token is not required, but if an invalid token provided,
    # we need to tell the client with a 401 error
    validate_token_if_auth_header_exists(request)

    # Use the internal token to query the target entity
    # since public entities don't require user token
    token = get_internal_token()

    # Query target entity against uuid-api and neo4j and return as a dict if exists
    entity_dict = query_target_entity(id, token)
    normalized_entity_type = entity_dict['entity_type']

    # Only for Dataset
    if normalized_entity_type != 'Dataset':
        bad_request_error("The entity of given id is not a Dataset")

    # Only published/public datasets don't require token
    if entity_dict['status'].lower() != DATASET_STATUS_PUBLISHED:
        # Token is required and the user must belong to HuBMAP-READ group
        token = get_user_token(request, non_public_access_required = True)

    # By now, either the entity is public accessible or
    # the user token has the correct access level
    revision_number = app_neo4j_queries.get_dataset_revision_number(neo4j_driver_instance, entity_dict['uuid'])

    # Response with the integer
    return jsonify(revision_number)


"""
Retract a published dataset with a retraction reason and sub status

Takes as input a json body with required fields "retracted_reason" and "sub_status".
Authorization handled by gateway. Only token of HuBMAP-Data-Admin group can use this call. 

Technically, the same can be achieved by making a PUT call to the generic entity update endpoint
with using a HuBMAP-Data-Admin group token. But doing this is strongly discouraged because we'll
need to add more validators to ensure when "retracted_reason" is provided, there must be a 
"sub_status" filed and vise versa. So consider this call a special use case of entity update.

Parameters
----------
id : str
    The HuBMAP ID (e.g. HBM123.ABCD.456) or UUID of target dataset 

Returns
-------
dict
    The updated dataset details
"""
@app.route('/datasets/<id>/retract', methods=['PUT'])
def retract_dataset(id):
    if READ_ONLY_MODE:
        forbidden_error("Access not granted when entity-api in READ-ONLY mode")
        
    # Always expect a json body
    require_json(request)

    # Parse incoming json string into json data(python dict object)
    json_data_dict = request.get_json()

    # Normalize user provided status
    if "sub_status" in json_data_dict:
        normalized_status = schema_manager.normalize_status(json_data_dict["sub_status"])
        json_data_dict["sub_status"] = normalized_status

    # Use beblow application-level validations to avoid complicating schema validators
    # The 'retraction_reason' and `sub_status` are the only required/allowed fields. No other fields allowed.
    # Must enforce this rule otherwise we'll need to run after update triggers if any other fields
    # get passed in (which should be done using the generic entity update call)
    if 'retraction_reason' not in json_data_dict:
        bad_request_error("Missing required field: retraction_reason")

    if 'sub_status' not in json_data_dict:
        bad_request_error("Missing required field: sub_status")

    if len(json_data_dict) > 2:
        bad_request_error("Only retraction_reason and sub_status are allowed fields")

    # Must be a HuBMAP-Data-Admin group token
    token = get_user_token(request)

    # Retrieves the neo4j data for a given entity based on the id supplied.
    # The normalized entity-type from this entity is checked to be a dataset
    # If the entity is not a dataset and the dataset is not published, cannot retract
    entity_dict = query_target_entity(id, token)
    normalized_entity_type = entity_dict['entity_type']

    # A bit more application-level validation
    if normalized_entity_type != 'Dataset':
        bad_request_error("The entity of given id is not a Dataset")

    # Validate request json against the yaml schema
    # The given value of `sub_status` is being validated at this step
    try:
        schema_manager.validate_json_data_against_schema(json_data_dict, normalized_entity_type, existing_entity_dict = entity_dict)
    except schema_errors.SchemaValidationException as e:
        # No need to log the validation errors
        bad_request_error(str(e))

    # Execute property level validators defined in schema yaml before entity property update
    try:
        schema_manager.execute_property_level_validators('before_property_update_validators', normalized_entity_type, request, entity_dict, json_data_dict)
    except (schema_errors.MissingApplicationHeaderException,
            schema_errors.InvalidApplicationHeaderException,
            KeyError,
            ValueError) as e:
        bad_request_error(e)

    # No need to call after_update() afterwards because retraction doesn't call any after_update_trigger methods
    merged_updated_dict = update_entity_details(request, normalized_entity_type, token, json_data_dict, entity_dict)

    complete_dict = schema_manager.get_complete_entity_result(token, merged_updated_dict)

    # Will also filter the result based on schema
    normalized_complete_dict = schema_manager.normalize_entity_result_for_response(complete_dict)

    # Also reindex the updated entity node in elasticsearch via search-api
    reindex_entity(entity_dict['uuid'], token)

    return jsonify(normalized_complete_dict)


"""
Retrieve a list of all revisions of a dataset from the id of any dataset in the chain. 
E.g: If there are 5 revisions, and the id for revision 4 is given, a list of revisions
1-5 will be returned in reverse order (newest first). Non-public access is only required to 
retrieve information on non-published datasets. Output will be a list of dictionaries. Each dictionary
contains the dataset revision number and its uuid. Optionally, the full dataset can be included for each.

By default, only the revision number and uuid is included. To include the full dataset, the query 
parameter "include_dataset" can be given with the value of "true". If this parameter is not included or 
is set to false, the dataset will not be included. For example, to include the full datasets for each revision,
use '/datasets/<id>/revisions?include_dataset=true'. To omit the datasets, either set include_dataset=false, or
simply do not include this parameter. 

Parameters
----------
id : str
    The HuBMAP ID (e.g. HBM123.ABCD.456) or UUID of target dataset 

Returns
-------
list
    The list of revision datasets
"""
@app.route('/entities/<id>/revisions', methods=['GET'])
@app.route('/datasets/<id>/revisions', methods=['GET'])
def get_revisions_list(id):
    # By default, do not return dataset. Only return dataset if return_dataset is true
    show_dataset = False
    if bool(request.args):
        include_dataset = request.args.get('include_dataset')
        if (include_dataset is not None) and (include_dataset.lower() == 'true'):
            show_dataset = True
    # Token is not required, but if an invalid token provided,
    # we need to tell the client with a 401 error
    validate_token_if_auth_header_exists(request)

    # Use the internal token to query the target entity
    # since public entities don't require user token
    token = get_internal_token()

    # Query target entity against uuid-api and neo4j and return as a dict if exists
    entity_dict = query_target_entity(id, token)
    normalized_entity_type = entity_dict['entity_type']

    # Only for Dataset
    if normalized_entity_type != 'Dataset':
        bad_request_error("The entity is not a Dataset. Found entity type:" + normalized_entity_type)

    # Only published/public datasets don't require token
    if entity_dict['status'].lower() != DATASET_STATUS_PUBLISHED:
        # Token is required and the user must belong to HuBMAP-READ group
        token = get_user_token(request, non_public_access_required=True)

    # By now, either the entity is public accessible or
    # the user token has the correct access level
    # Get the all the sorted (DESC based on creation timestamp) revisions
    sorted_revisions_list = app_neo4j_queries.get_sorted_revisions(neo4j_driver_instance, entity_dict['uuid'])

    # Skip some of the properties that are time-consuming to generate via triggers
    properties_to_skip = [
        'direct_ancestors',
        'collections',
        'upload',
        'title'
    ]
    complete_revisions_list = schema_manager.get_complete_entities_list(token, sorted_revisions_list, properties_to_skip)
    normalized_revisions_list = schema_manager.normalize_entities_list_for_response(complete_revisions_list)

    # Only check the very last revision (the first revision dict since normalized_revisions_list is already sorted DESC)
    # to determine if send it back or not
    if not user_in_hubmap_read_group(request):
        latest_revision = normalized_revisions_list[0]

        if latest_revision['status'].lower() != DATASET_STATUS_PUBLISHED:
            normalized_revisions_list.pop(0)

            # Also hide the 'next_revision_uuid' of the second last revision from response
            if 'next_revision_uuid' in normalized_revisions_list[0]:
                normalized_revisions_list[0].pop('next_revision_uuid')

    # Now all we need to do is to compose the result list
    results = []
    revision_number = len(normalized_revisions_list)
    for revision in normalized_revisions_list:
        result = {
            'revision_number': revision_number,
            'uuid': revision['uuid']
        }
        if show_dataset:
            result['dataset'] = revision
        results.append(result)
        revision_number -= 1

    return jsonify(results)


"""
Get all organs associated with a given dataset

The gateway treats this endpoint as public accessible

Parameters
----------
id : str
    The HuBMAP ID (e.g. HBM123.ABCD.456) or UUID of given entity

Returns
-------
json
    a list of all the organs associated with the target dataset
"""
@app.route('/datasets/<id>/organs', methods=['GET'])
def get_associated_organs_from_dataset(id):
    # Token is not required, but if an invalid token provided,
    # we need to tell the client with a 401 error
    validate_token_if_auth_header_exists(request)

    # Use the internal token to query the target entity
    # since public entities don't require user token
    token = get_internal_token()

    # Query target entity against uuid-api and neo4j and return as a dict if exists
    entity_dict = query_target_entity(id, token)
    normalized_entity_type = entity_dict['entity_type']

    # Only for Dataset
    if normalized_entity_type != 'Dataset':
        bad_request_error("The entity of given id is not a Dataset")

    # published/public datasets don't require token
    if entity_dict['status'].lower() != DATASET_STATUS_PUBLISHED:
        # Token is required and the user must belong to HuBMAP-READ group
        token = get_user_token(request, non_public_access_required=True)

    # By now, either the entity is public accessible or
    # the user token has the correct access level
    associated_organs = app_neo4j_queries.get_associated_organs_from_dataset(neo4j_driver_instance, entity_dict['uuid'])

    # If there are zero items in the list associated organs, then there are no associated
    # Organs and a 404 will be returned.
    if len(associated_organs) < 1:
        not_found_error("the dataset does not have any associated organs")

    complete_entities_list = schema_manager.get_complete_entities_list(token, associated_organs)

    # Final result after normalization
    final_result = schema_manager.normalize_entities_list_for_response(complete_entities_list)

    return jsonify(final_result)


"""
Get the complete provenance info for all datasets

Authentication
-------
No token is required, however if a token is given it must be valid or an error will be raised. If no token with HuBMAP
Read Group access is given, only datasets designated as "published" will be returned

Query Parameters
-------
    format : string
        Designates the output format of the returned data. Accepted values are "json" and "tsv". If none provided, by 
        default will return a tsv.
    group_uuid : string
        Filters returned datasets by a given group uuid. 
    organ : string
        Filters returned datasets related to a samples of the given organ. Accepts 2 character organ codes. These codes
        must match the organ types yaml at https://raw.githubusercontent.com/hubmapconsortium/search-api/main/src/search-schema/data/definitions/enums/organ_types.yaml
        or an error will be raised
    has_rui_info : string
        Accepts strings "true" or "false. Any other value will result in an error. If true, only datasets connected to 
        an sample that contain rui info will be returned. If false, only datasets that are NOT connected to samples
        containing rui info will be returned. By default, no filtering is performed. 
    dataset_status : string
        Filters results by dataset status. Accepted values are "Published", "QA", and "NEW". If a user only has access
        to published datasets and enters QA or New, an error will be raised. By default, no filtering is performed 

Returns
-------
json
    an array of each datatset's provenance info
tsv
    a text file of tab separated values where each row is a dataset and the columns include all its prov info
"""
@app.route('/datasets/prov-info', methods=['GET'])
def get_prov_info():
    # String constants
    HEADER_DATASET_UUID = 'dataset_uuid'
    HEADER_DATASET_HUBMAP_ID = 'dataset_hubmap_id'
    HEADER_DATASET_STATUS = 'dataset_status'
    HEADER_DATASET_GROUP_NAME = 'dataset_group_name'
    HEADER_DATASET_GROUP_UUID = 'dataset_group_uuid'
    HEADER_DATASET_DATE_TIME_CREATED = 'dataset_date_time_created'
    HEADER_DATASET_CREATED_BY_EMAIL = 'dataset_created_by_email'
    HEADER_DATASET_DATE_TIME_MODIFIED = 'dataset_date_time_modified'
    HEADER_DATASET_MODIFIED_BY_EMAIL = 'dataset_modified_by_email'
    HEADER_DATASET_LAB_ID = 'lab_id_or_name'
    HEADER_DATASET_DATA_TYPES = 'dataset_data_types'
    HEADER_DATASET_PORTAL_URL = 'dataset_portal_url'
    HEADER_FIRST_SAMPLE_HUBMAP_ID = 'first_sample_hubmap_id'
    HEADER_FIRST_SAMPLE_SUBMISSION_ID = 'first_sample_submission_id'
    HEADER_FIRST_SAMPLE_UUID = 'first_sample_uuid'
    HEADER_FIRST_SAMPLE_TYPE = 'first_sample_type'
    HEADER_FIRST_SAMPLE_PORTAL_URL = 'first_sample_portal_url'
    HEADER_ORGAN_HUBMAP_ID = 'organ_hubmap_id'
    HEADER_ORGAN_SUBMISSION_ID = 'organ_submission_id'
    HEADER_ORGAN_UUID = 'organ_uuid'
    HEADER_ORGAN_TYPE = 'organ_type'
    HEADER_DONOR_HUBMAP_ID = 'donor_hubmap_id'
    HEADER_DONOR_SUBMISSION_ID = 'donor_submission_id'
    HEADER_DONOR_UUID = 'donor_uuid'
    HEADER_DONOR_GROUP_NAME = 'donor_group_name'
    HEADER_RUI_LOCATION_HUBMAP_ID = 'rui_location_hubmap_id'
    HEADER_RUI_LOCATION_SUBMISSION_ID = 'rui_location_submission_id'
    HEADER_RUI_LOCATION_UUID = 'rui_location_uuid'
    HEADER_SAMPLE_METADATA_HUBMAP_ID = 'sample_metadata_hubmap_id'
    HEADER_SAMPLE_METADATA_SUBMISSION_ID = 'sample_metadata_submission_id'
    HEADER_SAMPLE_METADATA_UUID = 'sample_metadata_uuid'
    HEADER_PROCESSED_DATASET_UUID = 'processed_dataset_uuid'
    HEADER_PROCESSED_DATASET_HUBMAP_ID = 'processed_dataset_hubmap_id'
    HEADER_PROCESSED_DATASET_STATUS = 'processed_dataset_status'
    HEADER_PROCESSED_DATASET_PORTAL_URL = 'processed_dataset_portal_url'
    ASSAY_TYPES_URL = SchemaConstants.ASSAY_TYPES_YAML
    ORGAN_TYPES_URL = SchemaConstants.ORGAN_TYPES_YAML
    HEADER_PREVIOUS_VERSION_HUBMAP_IDS = 'previous_version_hubmap_ids'

    headers = [
        HEADER_DATASET_UUID, HEADER_DATASET_HUBMAP_ID, HEADER_DATASET_STATUS, HEADER_DATASET_GROUP_NAME,
        HEADER_DATASET_GROUP_UUID, HEADER_DATASET_DATE_TIME_CREATED, HEADER_DATASET_CREATED_BY_EMAIL,
        HEADER_DATASET_DATE_TIME_MODIFIED, HEADER_DATASET_MODIFIED_BY_EMAIL, HEADER_DATASET_LAB_ID,
        HEADER_DATASET_DATA_TYPES, HEADER_DATASET_PORTAL_URL, HEADER_FIRST_SAMPLE_HUBMAP_ID,
        HEADER_FIRST_SAMPLE_SUBMISSION_ID, HEADER_FIRST_SAMPLE_UUID, HEADER_FIRST_SAMPLE_TYPE,
        HEADER_FIRST_SAMPLE_PORTAL_URL, HEADER_ORGAN_HUBMAP_ID, HEADER_ORGAN_SUBMISSION_ID, HEADER_ORGAN_UUID,
        HEADER_ORGAN_TYPE, HEADER_DONOR_HUBMAP_ID, HEADER_DONOR_SUBMISSION_ID, HEADER_DONOR_UUID,
        HEADER_DONOR_GROUP_NAME, HEADER_RUI_LOCATION_HUBMAP_ID, HEADER_RUI_LOCATION_SUBMISSION_ID,
        HEADER_RUI_LOCATION_UUID, HEADER_SAMPLE_METADATA_HUBMAP_ID, HEADER_SAMPLE_METADATA_SUBMISSION_ID,
        HEADER_SAMPLE_METADATA_UUID, HEADER_PROCESSED_DATASET_UUID, HEADER_PROCESSED_DATASET_HUBMAP_ID,
        HEADER_PROCESSED_DATASET_STATUS, HEADER_PROCESSED_DATASET_PORTAL_URL, HEADER_PREVIOUS_VERSION_HUBMAP_IDS
    ]
    published_only = True

    # Token is not required, but if an invalid token is provided,
    # we need to tell the client with a 401 error
    validate_token_if_auth_header_exists(request)

    if user_in_hubmap_read_group(request):
        published_only = False

    # Parsing the organ types yaml has to be done here rather than calling schema.schema_triggers.get_organ_description
    # because that would require using a urllib request for each dataset
    response = requests.get(url=ORGAN_TYPES_URL, verify=False)

    if response.status_code == 200:
        yaml_file = response.text
        try:
            organ_types_dict = yaml.safe_load(yaml_file)
        except yaml.YAMLError as e:
            raise yaml.YAMLError(e)

    # As above, we parse te assay type yaml here rather than calling the special method for it because this avoids
    # having to access the resource for every dataset.
    response = requests.get(url=ASSAY_TYPES_URL, verify=False)

    if response.status_code == 200:
        yaml_file = response.text
        try:
            assay_types_dict = yaml.safe_load(yaml_file)
        except yaml.YAMLError as e:
            raise yaml.YAMLError(e)

    # Processing and validating query parameters
    accepted_arguments = ['format', 'organ', 'has_rui_info', 'dataset_status', 'group_uuid']
    return_json = False
    param_dict = {}
    if bool(request.args):
        for argument in request.args:
            if argument not in accepted_arguments:
                bad_request_error(f"{argument} is an unrecognized argument.")
        return_format = request.args.get('format')
        if return_format is not None:
            if return_format.lower() not in ['json', 'tsv']:
                bad_request_error(
                    "Invalid Format. Accepted formats are json and tsv. If no format is given, TSV will be the default")
            if return_format.lower() == 'json':
                return_json = True
        group_uuid = request.args.get('group_uuid')
        if group_uuid is not None:
            groups_by_id_dict = auth_helper_instance.get_globus_groups_info()['by_id']
            if group_uuid not in groups_by_id_dict:
                bad_request_error(
                    f"Invalid Group UUID.")
            if not groups_by_id_dict[group_uuid]['data_provider']:
                bad_request_error(f"Invalid Group UUID. Group must be a data provider")
            param_dict['group_uuid'] = group_uuid
        organ = request.args.get('organ')
        if organ is not None:
            validate_organ_code(organ)
            param_dict['organ'] = organ
        has_rui_info = request.args.get('has_rui_info')
        if has_rui_info is not None:
            if has_rui_info.lower() not in ['true', 'false']:
                bad_request_error("Invalid value for 'has_rui_info'. Only values of true or false are acceptable")
            param_dict['has_rui_info'] = has_rui_info
        dataset_status = request.args.get('dataset_status')
        if dataset_status is not None:
            if dataset_status.lower() not in ['new', 'qa', 'published']:
                bad_request_error("Invalid Dataset Status. Must be 'new', 'qa', or 'published' Case-Insensitive")
            if published_only and dataset_status.lower() != 'published':
                bad_request_error(f"Invalid Dataset Status. No auth token given or token is not a member of HuBMAP-Read"
                                  " Group. If no token with HuBMAP-Read Group access is given, only datasets marked "
                                  "'Published' are available. Try again with a proper token, or change/remove "
                                  "dataset_status")
            if not published_only:
                param_dict['dataset_status'] = dataset_status

    # Instantiation of the list dataset_prov_list
    dataset_prov_list = []

    # Call to app_neo4j_queries to prepare and execute the database query
    prov_info = app_neo4j_queries.get_prov_info(neo4j_driver_instance, param_dict, published_only)

    # Each dataset's provinence info is placed into a dictionary
    for dataset in prov_info:
        internal_dict = collections.OrderedDict()
        internal_dict[HEADER_DATASET_UUID] = dataset['uuid']
        internal_dict[HEADER_DATASET_HUBMAP_ID] = dataset['hubmap_id']
        internal_dict[HEADER_DATASET_STATUS] = dataset['status']
        internal_dict[HEADER_DATASET_GROUP_NAME] = dataset['group_name']
        internal_dict[HEADER_DATASET_GROUP_UUID] = dataset['group_uuid']
        internal_dict[HEADER_DATASET_DATE_TIME_CREATED] = datetime.fromtimestamp(int(dataset['created_timestamp']/1000.0))
        internal_dict[HEADER_DATASET_CREATED_BY_EMAIL] = dataset['created_by_user_email']
        internal_dict[HEADER_DATASET_DATE_TIME_MODIFIED] = datetime.fromtimestamp(int(dataset['last_modified_timestamp']/1000.0))
        internal_dict[HEADER_DATASET_MODIFIED_BY_EMAIL] = dataset['last_modified_user_email']
        internal_dict[HEADER_DATASET_LAB_ID] = dataset['lab_dataset_id']

        # Data type codes are replaced with data type descriptions
        assay_description_list = []
        for item in dataset['data_types']:
            try:
                assay_description_list.append(assay_types_dict[item]['description'])
            # Some data types aren't given by their code in the assay types yaml and are instead given as an alt name.
            # In these cases, we have to search each assay type and see if the given code matches any alternate names.
            except KeyError:
                valid_key = False
                for each in assay_types_dict:
                    if valid_key is False:
                        if item in assay_types_dict[each]['alt-names']:
                            assay_description_list.append(assay_types_dict[each]['description'])
                            valid_key = True
                if valid_key is False:
                    assay_description_list.append(item)
        dataset['data_types'] = assay_description_list
        internal_dict[HEADER_DATASET_DATA_TYPES] = dataset['data_types']

        # If return_format was not equal to json, json arrays must be converted into comma separated lists for the tsv
        if return_json is False:
            internal_dict[HEADER_DATASET_DATA_TYPES] = ",".join(dataset['data_types'])

        internal_dict[HEADER_DATASET_PORTAL_URL] = app.config['DOI_REDIRECT_URL'].replace('<entity_type>', 'dataset').replace('<identifier>', dataset['uuid'])

        # first_sample properties are retrieved from its own dictionary
        if dataset['first_sample'] is not None:
            first_sample_hubmap_id_list = []
            first_sample_submission_id_list = []
            first_sample_uuid_list = []
            first_sample_type_list = []
            first_sample_portal_url_list = []
            for item in dataset['first_sample']:
                first_sample_hubmap_id_list.append(item['hubmap_id'])
                first_sample_submission_id_list.append(item['submission_id'])
                first_sample_uuid_list.append(item['uuid'])
                first_sample_type_list.append(item['specimen_type'])
                first_sample_portal_url_list.append(app.config['DOI_REDIRECT_URL'].replace('<entity_type>', 'sample').replace('<identifier>', item['uuid']))
            internal_dict[HEADER_FIRST_SAMPLE_HUBMAP_ID] = first_sample_hubmap_id_list
            internal_dict[HEADER_FIRST_SAMPLE_SUBMISSION_ID] = first_sample_submission_id_list
            internal_dict[HEADER_FIRST_SAMPLE_UUID] = first_sample_uuid_list
            internal_dict[HEADER_FIRST_SAMPLE_TYPE] = first_sample_type_list
            internal_dict[HEADER_FIRST_SAMPLE_PORTAL_URL] = first_sample_portal_url_list
            if return_json is False:
                internal_dict[HEADER_FIRST_SAMPLE_HUBMAP_ID] = ",".join(first_sample_hubmap_id_list)
                internal_dict[HEADER_FIRST_SAMPLE_SUBMISSION_ID] = ",".join(first_sample_submission_id_list)
                internal_dict[HEADER_FIRST_SAMPLE_UUID] = ",".join(first_sample_uuid_list)
                internal_dict[HEADER_FIRST_SAMPLE_TYPE] = ",".join(first_sample_type_list)
                internal_dict[HEADER_FIRST_SAMPLE_PORTAL_URL] = ",".join(first_sample_portal_url_list)

        # distinct_organ properties are retrieved from its own dictionary
        if dataset['distinct_organ'] is not None:
            distinct_organ_hubmap_id_list = []
            distinct_organ_submission_id_list = []
            distinct_organ_uuid_list = []
            distinct_organ_type_list = []
            for item in dataset['distinct_organ']:
                distinct_organ_hubmap_id_list.append(item['hubmap_id'])
                distinct_organ_submission_id_list.append(item['submission_id'])
                distinct_organ_uuid_list.append(item['uuid'])
                distinct_organ_type_list.append(organ_types_dict[item['organ']]['description'].lower())
            internal_dict[HEADER_ORGAN_HUBMAP_ID] = distinct_organ_hubmap_id_list
            internal_dict[HEADER_ORGAN_SUBMISSION_ID] = distinct_organ_submission_id_list
            internal_dict[HEADER_ORGAN_UUID] = distinct_organ_uuid_list
            internal_dict[HEADER_ORGAN_TYPE] = distinct_organ_type_list
            if return_json is False:
                internal_dict[HEADER_ORGAN_HUBMAP_ID] = ",".join(distinct_organ_hubmap_id_list)
                internal_dict[HEADER_ORGAN_SUBMISSION_ID] = ",".join(distinct_organ_submission_id_list)
                internal_dict[HEADER_ORGAN_UUID] = ",".join(distinct_organ_uuid_list)
                internal_dict[HEADER_ORGAN_TYPE] = ",".join(distinct_organ_type_list)

        # distinct_donor properties are retrieved from its own dictionary
        if dataset['distinct_donor'] is not None:
            distinct_donor_hubmap_id_list = []
            distinct_donor_submission_id_list = []
            distinct_donor_uuid_list = []
            distinct_donor_group_name_list = []
            for item in dataset['distinct_donor']:
                distinct_donor_hubmap_id_list.append(item['hubmap_id'])
                distinct_donor_submission_id_list.append(item['submission_id'])
                distinct_donor_uuid_list.append(item['uuid'])
                distinct_donor_group_name_list.append(item['group_name'])
            internal_dict[HEADER_DONOR_HUBMAP_ID] = distinct_donor_hubmap_id_list
            internal_dict[HEADER_DONOR_SUBMISSION_ID] = distinct_donor_submission_id_list
            internal_dict[HEADER_DONOR_UUID] = distinct_donor_uuid_list
            internal_dict[HEADER_DONOR_GROUP_NAME] = distinct_donor_group_name_list
            if return_json is False:
                internal_dict[HEADER_DONOR_HUBMAP_ID] = ",".join(distinct_donor_hubmap_id_list)
                internal_dict[HEADER_DONOR_SUBMISSION_ID] = ",".join(distinct_donor_submission_id_list)
                internal_dict[HEADER_DONOR_UUID] = ",".join(distinct_donor_uuid_list)
                internal_dict[HEADER_DONOR_GROUP_NAME] = ",".join(distinct_donor_group_name_list)

        # distinct_rui_sample properties are retrieved from its own dictionary
        if dataset['distinct_rui_sample'] is not None:
            rui_location_hubmap_id_list = []
            rui_location_submission_id_list = []
            rui_location_uuid_list = []
            for item in dataset['distinct_rui_sample']:
                rui_location_hubmap_id_list.append(item['hubmap_id'])
                rui_location_submission_id_list.append(item['submission_id'])
                rui_location_uuid_list.append(item['uuid'])
            internal_dict[HEADER_RUI_LOCATION_HUBMAP_ID] = rui_location_hubmap_id_list
            internal_dict[HEADER_RUI_LOCATION_SUBMISSION_ID] = rui_location_submission_id_list
            internal_dict[HEADER_RUI_LOCATION_UUID] = rui_location_uuid_list
            if return_json is False:
                internal_dict[HEADER_RUI_LOCATION_HUBMAP_ID] = ",".join(rui_location_hubmap_id_list)
                internal_dict[HEADER_RUI_LOCATION_SUBMISSION_ID] = ",".join(rui_location_submission_id_list)
                internal_dict[HEADER_RUI_LOCATION_UUID] = ",".join(rui_location_uuid_list)

        # distinct_metasample properties are retrieved from its own dictionary
        if dataset['distinct_metasample'] is not None:
            metasample_hubmap_id_list = []
            metasample_submission_id_list = []
            metasample_uuid_list = []
            for item in dataset['distinct_metasample']:
                metasample_hubmap_id_list.append(item['hubmap_id'])
                metasample_submission_id_list.append(item['submission_id'])
                metasample_uuid_list.append(item['uuid'])
            internal_dict[HEADER_SAMPLE_METADATA_HUBMAP_ID] = metasample_hubmap_id_list
            internal_dict[HEADER_SAMPLE_METADATA_SUBMISSION_ID] = metasample_submission_id_list
            internal_dict[HEADER_SAMPLE_METADATA_UUID] = metasample_uuid_list
            if return_json is False:
                internal_dict[HEADER_SAMPLE_METADATA_HUBMAP_ID] = ",".join(metasample_hubmap_id_list)
                internal_dict[HEADER_SAMPLE_METADATA_SUBMISSION_ID] = ",".join(metasample_submission_id_list)
                internal_dict[HEADER_SAMPLE_METADATA_UUID] = ",".join(metasample_uuid_list)

        # processed_dataset properties are retrived from its own dictionary
        if dataset['processed_dataset'] is not None:
            processed_dataset_uuid_list = []
            processed_dataset_hubmap_id_list = []
            processed_dataset_status_list = []
            processed_dataset_portal_url_list = []
            for item in dataset['processed_dataset']:
                processed_dataset_uuid_list.append(item['uuid'])
                processed_dataset_hubmap_id_list.append(item['hubmap_id'])
                processed_dataset_status_list.append(item['status'])
                processed_dataset_portal_url_list.append(app.config['DOI_REDIRECT_URL'].replace('<entity_type>', 'dataset').replace('<identifier>', item['uuid']))
            internal_dict[HEADER_PROCESSED_DATASET_UUID] = processed_dataset_uuid_list
            internal_dict[HEADER_PROCESSED_DATASET_HUBMAP_ID] = processed_dataset_hubmap_id_list
            internal_dict[HEADER_PROCESSED_DATASET_STATUS] = processed_dataset_status_list
            internal_dict[HEADER_PROCESSED_DATASET_PORTAL_URL] = processed_dataset_portal_url_list
            if return_json is False:
                internal_dict[HEADER_PROCESSED_DATASET_UUID] = ",".join(processed_dataset_uuid_list)
                internal_dict[HEADER_PROCESSED_DATASET_UUID] = ",".join(processed_dataset_hubmap_id_list)
                internal_dict[HEADER_PROCESSED_DATASET_UUID] = ",".join(processed_dataset_status_list)
                internal_dict[HEADER_PROCESSED_DATASET_UUID] = ",".join(processed_dataset_portal_url_list)


        if dataset['previous_version_hubmap_ids'] is not None:
            previous_version_hubmap_ids_list = []
            for item in dataset['previous_version_hubmap_ids']:
                previous_version_hubmap_ids_list.append(item)
            internal_dict[HEADER_PREVIOUS_VERSION_HUBMAP_IDS] = previous_version_hubmap_ids_list
            if return_json is False:
                internal_dict[HEADER_PREVIOUS_VERSION_HUBMAP_IDS] = ",".join(previous_version_hubmap_ids_list)

        # Each dataset's dictionary is added to the list to be returned
        dataset_prov_list.append(internal_dict)

    # if return_json is true, this dictionary is ready to be returned already
    if return_json:
        return jsonify(dataset_prov_list)

    # if return_json is false, the data must be converted to be returned as a tsv
    else:
        new_tsv_file = StringIO()
        writer = csv.DictWriter(new_tsv_file, fieldnames=headers, delimiter='\t')
        writer.writeheader()
        writer.writerows(dataset_prov_list)
        new_tsv_file.seek(0)
        output = Response(new_tsv_file, mimetype='text/tsv')
        output.headers['Content-Disposition'] = 'attachment; filename=prov-info.tsv'
        return output


"""
Get the complete provenance info for a given dataset

Authentication
-------
No token is required, however if a token is given it must be valid or an error will be raised. If no token with HuBMAP
Read Group access is given, only datasets designated as "published" will be returned

Query Parameters
-------
format : string
        Designates the output format of the returned data. Accepted values are "json" and "tsv". If none provided, by 
        default will return a tsv.

Path Parameters
-------
id : string
    A HuBMAP_ID or UUID for a dataset. If an invalid dataset id is given, an error will be raised    

Returns
-------
json
    an array of each datatset's provenance info
tsv
    a text file of tab separated values where each row is a dataset and the columns include all its prov info
"""
@app.route('/datasets/<id>/prov-info', methods=['GET'])
def get_prov_info_for_dataset(id):
    # Token is not required, but if an invalid token provided,
    # we need to tell the client with a 401 error
    validate_token_if_auth_header_exists(request)

    # Use the internal token to query the target entity
    # since public entities don't require user token
    token = get_internal_token()

    # Query target entity against uuid-api and neo4j and return as a dict if exists
    entity_dict = query_target_entity(id, token)
    normalized_entity_type = entity_dict['entity_type']

    # Only for Dataset
    if normalized_entity_type != 'Dataset':
        bad_request_error("The entity of given id is not a Dataset")

    # published/public datasets don't require token
    if entity_dict['status'].lower() != DATASET_STATUS_PUBLISHED:
        # Token is required and the user must belong to HuBMAP-READ group
        token = get_user_token(request, non_public_access_required=True)

    return_json = False
    dataset_prov_list = []
    if bool(request.args):
        return_format = request.args.get('format')
        if (return_format is not None) and (return_format.lower() == 'json'):
            return_json = True

    HEADER_DATASET_UUID = 'dataset_uuid'
    HEADER_DATASET_HUBMAP_ID = 'dataset_hubmap_id'
    HEADER_DATASET_STATUS = 'dataset_status'
    HEADER_DATASET_GROUP_NAME = 'dataset_group_name'
    HEADER_DATASET_GROUP_UUID = 'dataset_group_uuid'
    HEADER_DATASET_DATE_TIME_CREATED = 'dataset_date_time_created'
    HEADER_DATASET_CREATED_BY_EMAIL = 'dataset_created_by_email'
    HEADER_DATASET_DATE_TIME_MODIFIED = 'dataset_date_time_modified'
    HEADER_DATASET_MODIFIED_BY_EMAIL = 'dataset_modified_by_email'
    HEADER_DATASET_LAB_ID = 'lab_id_or_name'
    HEADER_DATASET_DATA_TYPES = 'dataset_data_types'
    HEADER_DATASET_PORTAL_URL = 'dataset_portal_url'
    HEADER_FIRST_SAMPLE_HUBMAP_ID = 'first_sample_hubmap_id'
    HEADER_FIRST_SAMPLE_SUBMISSION_ID = 'first_sample_submission_id'
    HEADER_FIRST_SAMPLE_UUID = 'first_sample_uuid'
    HEADER_FIRST_SAMPLE_TYPE = 'first_sample_type'
    HEADER_FIRST_SAMPLE_PORTAL_URL = 'first_sample_portal_url'
    HEADER_ORGAN_HUBMAP_ID = 'organ_hubmap_id'
    HEADER_ORGAN_SUBMISSION_ID = 'organ_submission_id'
    HEADER_ORGAN_UUID = 'organ_uuid'
    HEADER_ORGAN_TYPE = 'organ_type'
    HEADER_DONOR_HUBMAP_ID = 'donor_hubmap_id'
    HEADER_DONOR_SUBMISSION_ID = 'donor_submission_id'
    HEADER_DONOR_UUID = 'donor_uuid'
    HEADER_DONOR_GROUP_NAME = 'donor_group_name'
    HEADER_RUI_LOCATION_HUBMAP_ID = 'rui_location_hubmap_id'
    HEADER_RUI_LOCATION_SUBMISSION_ID = 'rui_location_submission_id'
    HEADER_RUI_LOCATION_UUID = 'rui_location_uuid'
    HEADER_SAMPLE_METADATA_HUBMAP_ID = 'sample_metadata_hubmap_id'
    HEADER_SAMPLE_METADATA_SUBMISSION_ID = 'sample_metadata_submission_id'
    HEADER_SAMPLE_METADATA_UUID = 'sample_metadata_uuid'
    HEADER_PROCESSED_DATASET_UUID = 'processed_dataset_uuid'
    HEADER_PROCESSED_DATASET_HUBMAP_ID = 'processed_dataset_hubmap_id'
    HEADER_PROCESSED_DATASET_STATUS = 'processed_dataset_status'
    HEADER_PROCESSED_DATASET_PORTAL_URL = 'processed_dataset_portal_url'
    ASSAY_TYPES_URL = SchemaConstants.ASSAY_TYPES_YAML
    ORGAN_TYPES_URL = SchemaConstants.ORGAN_TYPES_YAML

    headers = [
        HEADER_DATASET_UUID, HEADER_DATASET_HUBMAP_ID, HEADER_DATASET_STATUS, HEADER_DATASET_GROUP_NAME,
        HEADER_DATASET_GROUP_UUID, HEADER_DATASET_DATE_TIME_CREATED, HEADER_DATASET_CREATED_BY_EMAIL,
        HEADER_DATASET_DATE_TIME_MODIFIED, HEADER_DATASET_MODIFIED_BY_EMAIL, HEADER_DATASET_LAB_ID,
        HEADER_DATASET_DATA_TYPES, HEADER_DATASET_PORTAL_URL, HEADER_FIRST_SAMPLE_HUBMAP_ID,
        HEADER_FIRST_SAMPLE_SUBMISSION_ID, HEADER_FIRST_SAMPLE_UUID, HEADER_FIRST_SAMPLE_TYPE,
        HEADER_FIRST_SAMPLE_PORTAL_URL, HEADER_ORGAN_HUBMAP_ID, HEADER_ORGAN_SUBMISSION_ID, HEADER_ORGAN_UUID,
        HEADER_ORGAN_TYPE, HEADER_DONOR_HUBMAP_ID, HEADER_DONOR_SUBMISSION_ID, HEADER_DONOR_UUID,
        HEADER_DONOR_GROUP_NAME, HEADER_RUI_LOCATION_HUBMAP_ID, HEADER_RUI_LOCATION_SUBMISSION_ID,
        HEADER_RUI_LOCATION_UUID, HEADER_SAMPLE_METADATA_HUBMAP_ID, HEADER_SAMPLE_METADATA_SUBMISSION_ID,
        HEADER_SAMPLE_METADATA_UUID, HEADER_PROCESSED_DATASET_UUID, HEADER_PROCESSED_DATASET_HUBMAP_ID,
        HEADER_PROCESSED_DATASET_STATUS, HEADER_PROCESSED_DATASET_PORTAL_URL
    ]

    # Parsing the organ types yaml has to be done here rather than calling schema.schema_triggers.get_organ_description
    # because that would require using a urllib request for each dataset
    response = requests.get(url=ORGAN_TYPES_URL, verify=False)

    if response.status_code == 200:
        yaml_file = response.text
        try:
            organ_types_dict = yaml.safe_load(yaml_file)
        except yaml.YAMLError as e:
            raise yaml.YAMLError(e)

    # As above, we parse te assay type yaml here rather than calling the special method for it because this avoids
    # having to access the resource for every dataset.
    response = requests.get(url=ASSAY_TYPES_URL, verify=False)

    if response.status_code == 200:
        yaml_file = response.text
        try:
            assay_types_dict = yaml.safe_load(yaml_file)
        except yaml.YAMLError as e:
            raise yaml.YAMLError(e)

    hubmap_ids = schema_manager.get_hubmap_ids(id)

    # Get the target uuid if all good
    uuid = hubmap_ids['hm_uuid']
    dataset = app_neo4j_queries.get_individual_prov_info(neo4j_driver_instance, uuid)
    if dataset is None:
        bad_request_error("Query For this Dataset Returned no Records. Make sure this is a Primary Dataset")
    internal_dict = collections.OrderedDict()
    internal_dict[HEADER_DATASET_HUBMAP_ID] = dataset['hubmap_id']
    internal_dict[HEADER_DATASET_UUID] = dataset['uuid']
    internal_dict[HEADER_DATASET_STATUS] = dataset['status']
    internal_dict[HEADER_DATASET_GROUP_NAME] = dataset['group_name']
    internal_dict[HEADER_DATASET_GROUP_UUID] = dataset['group_uuid']
    internal_dict[HEADER_DATASET_DATE_TIME_CREATED] = datetime.fromtimestamp(int(dataset['created_timestamp'] / 1000.0))
    internal_dict[HEADER_DATASET_CREATED_BY_EMAIL] = dataset['created_by_user_email']
    internal_dict[HEADER_DATASET_DATE_TIME_MODIFIED] = datetime.fromtimestamp(
        int(dataset['last_modified_timestamp'] / 1000.0))
    internal_dict[HEADER_DATASET_MODIFIED_BY_EMAIL] = dataset['last_modified_user_email']
    internal_dict[HEADER_DATASET_LAB_ID] = dataset['lab_dataset_id']

    # Data type codes are replaced with data type descriptions
    assay_description_list = []
    for item in dataset['data_types']:
        try:
            assay_description_list.append(assay_types_dict[item]['description'])
        # Some data types aren't given by their code in the assay types yaml and are instead given as an alt name.
        # In these cases, we have to search each assay type and see if the given code matches any alternate names.
        except KeyError:
            valid_key = False
            for each in assay_types_dict:
                if valid_key is False:
                    if item in assay_types_dict[each]['alt-names']:
                        assay_description_list.append(assay_types_dict[each]['description'])
                        valid_key = True
            if valid_key is False:
                assay_description_list.append(item)
    dataset['data_types'] = assay_description_list
    internal_dict[HEADER_DATASET_DATA_TYPES] = dataset['data_types']
    if return_json is False:
        internal_dict[HEADER_DATASET_DATA_TYPES] = ",".join(dataset['data_types'])
    internal_dict[HEADER_DATASET_PORTAL_URL] = app.config['DOI_REDIRECT_URL'].replace('<entity_type>', 'dataset').replace(
        '<identifier>', dataset['uuid'])
    if dataset['first_sample'] is not None:
        first_sample_hubmap_id_list = []
        first_sample_submission_id_list = []
        first_sample_uuid_list = []
        first_sample_type_list = []
        first_sample_portal_url_list = []
        for item in dataset['first_sample']:
            first_sample_hubmap_id_list.append(item['hubmap_id'])
            first_sample_submission_id_list.append(item['submission_id'])
            first_sample_uuid_list.append(item['uuid'])
            first_sample_type_list.append(item['specimen_type'])
            first_sample_portal_url_list.append(
                app.config['DOI_REDIRECT_URL'].replace('<entity_type>', 'sample').replace('<identifier>', item['uuid']))
        internal_dict[HEADER_FIRST_SAMPLE_HUBMAP_ID] = first_sample_hubmap_id_list
        internal_dict[HEADER_FIRST_SAMPLE_SUBMISSION_ID] = first_sample_submission_id_list
        internal_dict[HEADER_FIRST_SAMPLE_UUID] = first_sample_uuid_list
        internal_dict[HEADER_FIRST_SAMPLE_TYPE] = first_sample_type_list
        internal_dict[HEADER_FIRST_SAMPLE_PORTAL_URL] = first_sample_portal_url_list
        if return_json is False:
            internal_dict[HEADER_FIRST_SAMPLE_HUBMAP_ID] = ",".join(first_sample_hubmap_id_list)
            internal_dict[HEADER_FIRST_SAMPLE_SUBMISSION_ID] = ",".join(first_sample_submission_id_list)
            internal_dict[HEADER_FIRST_SAMPLE_UUID] = ",".join(first_sample_uuid_list)
            internal_dict[HEADER_FIRST_SAMPLE_TYPE] = ",".join(first_sample_type_list)
            internal_dict[HEADER_FIRST_SAMPLE_PORTAL_URL] = ",".join(first_sample_portal_url_list)
    if dataset['distinct_organ'] is not None:
        distinct_organ_hubmap_id_list = []
        distinct_organ_submission_id_list = []
        distinct_organ_uuid_list = []
        distinct_organ_type_list = []
        for item in dataset['distinct_organ']:
            distinct_organ_hubmap_id_list.append(item['hubmap_id'])
            distinct_organ_submission_id_list.append(item['submission_id'])
            distinct_organ_uuid_list.append(item['uuid'])
            distinct_organ_type_list.append(organ_types_dict[item['organ']]['description'].lower())
        internal_dict[HEADER_ORGAN_HUBMAP_ID] = distinct_organ_hubmap_id_list
        internal_dict[HEADER_ORGAN_SUBMISSION_ID] = distinct_organ_submission_id_list
        internal_dict[HEADER_ORGAN_UUID] = distinct_organ_uuid_list
        internal_dict[HEADER_ORGAN_TYPE] = distinct_organ_type_list
        if return_json is False:
            internal_dict[HEADER_ORGAN_HUBMAP_ID] = ",".join(distinct_organ_hubmap_id_list)
            internal_dict[HEADER_ORGAN_SUBMISSION_ID] = ",".join(distinct_organ_submission_id_list)
            internal_dict[HEADER_ORGAN_UUID] = ",".join(distinct_organ_uuid_list)
            internal_dict[HEADER_ORGAN_TYPE] = ",".join(distinct_organ_type_list)
    if dataset['distinct_donor'] is not None:
        distinct_donor_hubmap_id_list = []
        distinct_donor_submission_id_list = []
        distinct_donor_uuid_list = []
        distinct_donor_group_name_list = []
        for item in dataset['distinct_donor']:
            distinct_donor_hubmap_id_list.append(item['hubmap_id'])
            distinct_donor_submission_id_list.append(item['submission_id'])
            distinct_donor_uuid_list.append(item['uuid'])
            distinct_donor_group_name_list.append(item['group_name'])
        internal_dict[HEADER_DONOR_HUBMAP_ID] = distinct_donor_hubmap_id_list
        internal_dict[HEADER_DONOR_SUBMISSION_ID] = distinct_donor_submission_id_list
        internal_dict[HEADER_DONOR_UUID] = distinct_donor_uuid_list
        internal_dict[HEADER_DONOR_GROUP_NAME] = distinct_donor_group_name_list
        if return_json is False:
            internal_dict[HEADER_DONOR_HUBMAP_ID] = ",".join(distinct_donor_hubmap_id_list)
            internal_dict[HEADER_DONOR_SUBMISSION_ID] = ",".join(distinct_donor_submission_id_list)
            internal_dict[HEADER_DONOR_UUID] = ",".join(distinct_donor_uuid_list)
            internal_dict[HEADER_DONOR_GROUP_NAME] = ",".join(distinct_donor_group_name_list)
    if dataset['distinct_rui_sample'] is not None:
        rui_location_hubmap_id_list = []
        rui_location_submission_id_list = []
        rui_location_uuid_list = []
        for item in dataset['distinct_rui_sample']:
            rui_location_hubmap_id_list.append(item['hubmap_id'])
            rui_location_submission_id_list.append(item['submission_id'])
            rui_location_uuid_list.append(item['uuid'])
        internal_dict[HEADER_RUI_LOCATION_HUBMAP_ID] = rui_location_hubmap_id_list
        internal_dict[HEADER_RUI_LOCATION_SUBMISSION_ID] = rui_location_submission_id_list
        internal_dict[HEADER_RUI_LOCATION_UUID] = rui_location_uuid_list
        if return_json is False:
            internal_dict[HEADER_RUI_LOCATION_HUBMAP_ID] = ",".join(rui_location_hubmap_id_list)
            internal_dict[HEADER_RUI_LOCATION_SUBMISSION_ID] = ",".join(rui_location_submission_id_list)
            internal_dict[HEADER_RUI_LOCATION_UUID] = ",".join(rui_location_uuid_list)
    if dataset['distinct_metasample'] is not None:
        metasample_hubmap_id_list = []
        metasample_submission_id_list = []
        metasample_uuid_list = []
        for item in dataset['distinct_metasample']:
            metasample_hubmap_id_list.append(item['hubmap_id'])
            metasample_submission_id_list.append(item['submission_id'])
            metasample_uuid_list.append(item['uuid'])
        internal_dict[HEADER_SAMPLE_METADATA_HUBMAP_ID] = metasample_hubmap_id_list
        internal_dict[HEADER_SAMPLE_METADATA_SUBMISSION_ID] = metasample_submission_id_list
        internal_dict[HEADER_SAMPLE_METADATA_UUID] = metasample_uuid_list
        if return_json is False:
            internal_dict[HEADER_SAMPLE_METADATA_HUBMAP_ID] = ",".join(metasample_hubmap_id_list)
            internal_dict[HEADER_SAMPLE_METADATA_SUBMISSION_ID] = ",".join(metasample_submission_id_list)
            internal_dict[HEADER_SAMPLE_METADATA_UUID] = ",".join(metasample_uuid_list)

    # processed_dataset properties are retrived from its own dictionary
    if dataset['processed_dataset'] is not None:
        processed_dataset_uuid_list = []
        processed_dataset_hubmap_id_list = []
        processed_dataset_status_list = []
        processed_dataset_portal_url_list = []
        for item in dataset['processed_dataset']:
            processed_dataset_uuid_list.append(item['uuid'])
            processed_dataset_hubmap_id_list.append(item['hubmap_id'])
            processed_dataset_status_list.append(item['status'])
            processed_dataset_portal_url_list.append(
                app.config['DOI_REDIRECT_URL'].replace('<entity_type>', 'dataset').replace('<identifier>',
                                                                                           item['uuid']))
        internal_dict[HEADER_PROCESSED_DATASET_UUID] = processed_dataset_uuid_list
        internal_dict[HEADER_PROCESSED_DATASET_HUBMAP_ID] = processed_dataset_hubmap_id_list
        internal_dict[HEADER_PROCESSED_DATASET_STATUS] = processed_dataset_status_list
        internal_dict[HEADER_PROCESSED_DATASET_PORTAL_URL] = processed_dataset_portal_url_list
        if return_json is False:
            internal_dict[HEADER_PROCESSED_DATASET_UUID] = ",".join(processed_dataset_uuid_list)
            internal_dict[HEADER_PROCESSED_DATASET_UUID] = ",".join(processed_dataset_hubmap_id_list)
            internal_dict[HEADER_PROCESSED_DATASET_UUID] = ",".join(processed_dataset_status_list)
            internal_dict[HEADER_PROCESSED_DATASET_UUID] = ",".join(processed_dataset_portal_url_list)

    dataset_prov_list.append(internal_dict)


    if return_json:
        return jsonify(dataset_prov_list[0])
    else:
        new_tsv_file = StringIO()
        writer = csv.DictWriter(new_tsv_file, fieldnames=headers, delimiter='\t')
        writer.writeheader()
        writer.writerows(dataset_prov_list)
        new_tsv_file.seek(0)
        output = Response(new_tsv_file, mimetype='text/tsv')
        output.headers['Content-Disposition'] = 'attachment; filename=prov-info.tsv'
        return output


"""
Get the information needed to generate the sankey on software-docs as a json.

Authentication
-------
No token is required or checked. The information returned is what is displayed in the public sankey

Query Parameters
-------
N/A

Path Parameters
-------
N/A

Returns
-------
json
    a json array. Each item in the array corresponds to a dataset. Each dataset has the values: dataset_group_name, 
    organ_type, dataset_data_types, and dataset_status, each of which is a string. 

"""
@app.route('/datasets/sankey_data', methods=['GET'])
def sankey_data():
    # String constants
    HEADER_DATASET_GROUP_NAME = 'dataset_group_name'
    HEADER_ORGAN_TYPE = 'organ_type'
    HEADER_DATASET_DATA_TYPES = 'dataset_data_types'
    HEADER_DATASET_STATUS = 'dataset_status'
    ASSAY_TYPES_URL = SchemaConstants.ASSAY_TYPES_YAML
    ORGAN_TYPES_URL = SchemaConstants.ORGAN_TYPES_YAML
    with open('sankey_mapping.json') as f:
        mapping_dict = json.load(f)
    # Parsing the organ types yaml has to be done here rather than calling schema.schema_triggers.get_organ_description
    # because that would require using a urllib request for each dataset
    response = requests.get(url=ORGAN_TYPES_URL, verify=False)

    if response.status_code == 200:
        yaml_file = response.text
        try:
            organ_types_dict = yaml.safe_load(yaml_file)
        except yaml.YAMLError as e:
            raise yaml.YAMLError(e)

    # As above, we parse te assay type yaml here rather than calling the special method for it because this avoids
    # having to access the resource for every dataset.
    response = requests.get(url=ASSAY_TYPES_URL, verify=False)

    if response.status_code == 200:
        yaml_file = response.text
        try:
            assay_types_dict = yaml.safe_load(yaml_file)
        except yaml.YAMLError as e:
            raise yaml.YAMLError(e)

    # Instantiation of the list dataset_prov_list
    dataset_sankey_list = []

    # Call to app_neo4j_queries to prepare and execute the database query
    sankey_info = app_neo4j_queries.get_sankey_info(neo4j_driver_instance)
    for dataset in sankey_info:
        internal_dict = collections.OrderedDict()
        internal_dict[HEADER_DATASET_GROUP_NAME] = dataset[HEADER_DATASET_GROUP_NAME]
        internal_dict[HEADER_ORGAN_TYPE] = organ_types_dict[dataset[HEADER_ORGAN_TYPE]]['description'].lower()
        # Data type codes are replaced with data type descriptions
        assay_description = ""
        try:
            assay_description = assay_types_dict[dataset[HEADER_DATASET_DATA_TYPES]]['description']
        # Some data types aren't given by their code in the assay types yaml and are instead given as an alt name.
        # In these cases, we have to search each assay type and see if the given code matches any alternate names.
        except KeyError:
            valid_key = False
            for each in assay_types_dict:
                if valid_key is False:
                    if dataset[HEADER_DATASET_DATA_TYPES] in assay_types_dict[each]['alt-names']:
                        assay_description = assay_types_dict[each]['description']
                        valid_key = True
            if valid_key is False:
                assay_description = dataset[HEADER_DATASET_DATA_TYPES]
        internal_dict[HEADER_DATASET_DATA_TYPES] = assay_description

        # Replace applicable Group Name and Data type with the value needed for the sankey via the mapping_dict
        internal_dict[HEADER_DATASET_STATUS] = dataset['dataset_status']
        if internal_dict[HEADER_DATASET_GROUP_NAME] in mapping_dict.keys():
            internal_dict[HEADER_DATASET_GROUP_NAME] = mapping_dict[internal_dict[HEADER_DATASET_GROUP_NAME]]
        if internal_dict[HEADER_DATASET_DATA_TYPES] in mapping_dict.keys():
            internal_dict[HEADER_DATASET_DATA_TYPES] = mapping_dict[internal_dict[HEADER_DATASET_DATA_TYPES]]

        # Each dataset's dictionary is added to the list to be returned
        dataset_sankey_list.append(internal_dict)
    return jsonify(dataset_sankey_list)


"""
Get the complete provenance info for all samples

Authentication
-------
Allow no-token/public access

Query Parameters
-------
    group_uuid : string
        Filters returned samples by a given group uuid. 

Returns
-------
json
    an array of each datatset's provenance info
"""
@app.route('/samples/prov-info', methods=['GET'])
def get_sample_prov_info():
    # String Constants
    HEADER_SAMPLE_UUID = "sample_uuid"
    HEADER_SAMPLE_LAB_ID = "lab_id_or_name"
    HEADER_SAMPLE_GROUP_NAME = "sample_group_name"
    HEADER_SAMPLE_CREATED_BY_EMAIL = "sample_created_by_email"
    HEADER_SAMPLE_HAS_METADATA = "sample_has_metadata"
    HEADER_SAMPLE_HAS_RUI_INFO = "sample_has_rui_info"
    HEADER_SAMPLE_DIRECT_ANCESTOR_ID = "sample_ancestor_id"
    HEADER_SAMPLE_DIRECT_ANCESTOR_ENTITY_TYPE = "sample_ancestor_entity"
    HEADER_SAMPLE_HUBMAP_ID = "sample_hubmap_id"
    HEADER_SAMPLE_SUBMISSION_ID = "sample_submission_id"
    HEADER_SAMPLE_TYPE = "sample_type"
    HEADER_DONOR_UUID = "donor_uuid"
    HEADER_DONOR_SUBMISSION_ID = "donor_submission_id"
    HEADER_DONOR_HUBMAP_ID = "donor_hubmap_id"
    HEADER_DONOR_HAS_METADATA = "donor_has_metadata"
    HEADER_ORGAN_UUID = "organ_uuid"
    HEADER_ORGAN_TYPE = "organ_type"
    HEADER_ORGAN_HUBMAP_ID = "organ_hubmap_id"
    HEADER_ORGAN_SUBMISSION_ID = "organ_submission_id"
    ORGAN_TYPES_URL = SchemaConstants.ORGAN_TYPES_YAML

    public_only = True

    # Token is not required, but if an invalid token is provided,
    # we need to tell the client with a 401 error
    validate_token_if_auth_header_exists(request)

    if user_in_hubmap_read_group(request):
        public_only = False

    # Parsing the organ types yaml has to be done here rather than calling schema.schema_triggers.get_organ_description
    # because that would require using a urllib request for each dataset
    response = requests.get(url=ORGAN_TYPES_URL, verify=False)

    if response.status_code == 200:
        yaml_file = response.text
        try:
            organ_types_dict = yaml.safe_load(yaml_file)
        except yaml.YAMLError as e:
            raise yaml.YAMLError(e)

    # Processing and validating query parameters
    accepted_arguments = ['group_uuid']
    param_dict = {}  # currently the only filter is group_uuid, but in case this grows, we're using a dictionary
    if bool(request.args):
        for argument in request.args:
            if argument not in accepted_arguments:
                bad_request_error(f"{argument} is an unrecognized argument.")
        group_uuid = request.args.get('group_uuid')
        if group_uuid is not None:
            groups_by_id_dict = auth_helper_instance.get_globus_groups_info()['by_id']
            if group_uuid not in groups_by_id_dict:
                bad_request_error(f"Invalid Group UUID.")
            if not groups_by_id_dict[group_uuid]['data_provider']:
                bad_request_error(f"Invalid Group UUID. Group must be a data provider")
            param_dict['group_uuid'] = group_uuid

    # Instantiation of the list sample_prov_list
    sample_prov_list = []

    # Call to app_neo4j_queries to prepare and execute database query
    prov_info = app_neo4j_queries.get_sample_prov_info(neo4j_driver_instance, param_dict, public_only)

    for sample in prov_info:

        # For cases where there is no sample of type organ above a given sample in the provenance, we check to see if
        # the given sample is itself an organ.
        organ_uuid = None
        organ_type = None
        organ_hubmap_id = None
        organ_submission_id = None
        if sample['organ_uuid'] is not None:
            organ_uuid = sample['organ_uuid']
            organ_type = organ_types_dict[sample['organ_organ_type']]['description'].lower()
            organ_hubmap_id = sample['organ_hubmap_id']
            organ_submission_id = sample['organ_submission_id']
        else:
            if sample['sample_specimen_type'] == "organ":
                organ_uuid = sample['sample_uuid']
                organ_type = organ_types_dict[sample['sample_organ']]['description'].lower()
                organ_hubmap_id = sample['sample_hubmap_id']
                organ_submission_id = sample['sample_submission_id']


        sample_has_metadata = False
        if sample['sample_metadata'] is not None:
            sample_has_metadata = True

        sample_has_rui_info = False
        if sample['sample_rui_info'] is not None:
            sample_has_rui_info = True

        donor_has_metadata = False
        if sample['donor_metadata'] is not None:
            donor_has_metadata = True

        internal_dict = collections.OrderedDict()
        internal_dict[HEADER_SAMPLE_UUID] = sample['sample_uuid']
        internal_dict[HEADER_SAMPLE_LAB_ID] = sample['lab_sample_id']
        internal_dict[HEADER_SAMPLE_GROUP_NAME] = sample['sample_group_name']
        internal_dict[HEADER_SAMPLE_CREATED_BY_EMAIL] = sample['sample_created_by_email']
        internal_dict[HEADER_SAMPLE_HAS_METADATA] = sample_has_metadata
        internal_dict[HEADER_SAMPLE_HAS_RUI_INFO] = sample_has_rui_info
        internal_dict[HEADER_SAMPLE_DIRECT_ANCESTOR_ID] = sample['sample_ancestor_id']
        internal_dict[HEADER_SAMPLE_TYPE] = sample['sample_specimen_type']
        internal_dict[HEADER_SAMPLE_HUBMAP_ID] = sample['sample_hubmap_id']
        internal_dict[HEADER_SAMPLE_SUBMISSION_ID] = sample['sample_submission_id']
        internal_dict[HEADER_SAMPLE_DIRECT_ANCESTOR_ENTITY_TYPE] = sample['sample_ancestor_entity']
        internal_dict[HEADER_DONOR_UUID] = sample['donor_uuid']
        internal_dict[HEADER_DONOR_HAS_METADATA] = donor_has_metadata
        internal_dict[HEADER_DONOR_HUBMAP_ID] = sample['donor_hubmap_id']
        internal_dict[HEADER_DONOR_SUBMISSION_ID] = sample['donor_submission_id']
        internal_dict[HEADER_ORGAN_UUID] = organ_uuid
        internal_dict[HEADER_ORGAN_TYPE] = organ_type
        internal_dict[HEADER_ORGAN_HUBMAP_ID] = organ_hubmap_id
        internal_dict[HEADER_ORGAN_SUBMISSION_ID] = organ_submission_id

        # Each sample's dictionary is added to the list to be returned
        sample_prov_list.append(internal_dict)
    return jsonify(sample_prov_list)


"""
Retrieve all unpublished datasets (datasets with status value other than 'Published' or 'Hold')

Authentication
-------
Requires HuBMAP Read-Group access. Authenticated in the gateway 

Query Parameters
-------
    format : string
        Determines the output format of the data. Allowable values are ("tsv"|"json")

Returns
-------
json
    an array of each unpublished dataset.
    fields: ("data_types", "donor_hubmap_id", "donor_submission_id", "hubmap_id", "organ", "organization", 
             "provider_experiment_id", "uuid")
tsv
    a text/tab-seperated-value document including each unpublished dataset.
    fields: ("data_types", "donor_hubmap_id", "donor_submission_id", "hubmap_id", "organ", "organization", 
             "provider_experiment_id", "uuid")
"""
@app.route('/datasets/unpublished', methods=['GET'])
def unpublished():
    # String constraints
    HEADER_DATA_TYPES = "data_types"
    HEADER_ORGANIZATION = "organization"
    HEADER_UUID = "uuid"
    HEADER_HUBMAP_ID = "hubmap_id"
    HEADER_ORGAN = "organ"
    HEADER_DONOR_HUBMAP_ID = "donor_hubmap_id"
    HEADER_SUBMISSION_ID = "donor_submission_id"
    HEADER_PROVIDER_EXPERIMENT_ID = "provider_experiment_id"

    headers = [
        HEADER_DATA_TYPES, HEADER_ORGANIZATION, HEADER_UUID, HEADER_HUBMAP_ID, HEADER_ORGAN, HEADER_DONOR_HUBMAP_ID,
        HEADER_SUBMISSION_ID, HEADER_PROVIDER_EXPERIMENT_ID
    ]

    # Processing and validating query parameters
    accepted_arguments = ['format']
    return_tsv = False
    if bool(request.args):
        for argument in request.args:
            if argument not in accepted_arguments:
                bad_request_error(f"{argument} is an unrecognized argument.")
        return_format = request.args.get('format')
        if return_format is not None:
            if return_format.lower() not in ['json', 'tsv']:
                bad_request_error(
                    "Invalid Format. Accepted formats are JSON and TSV. If no format is given, JSON will be the default")
            if return_format.lower() == 'tsv':
                return_tsv = True
    unpublished_info = app_neo4j_queries.get_unpublished(neo4j_driver_instance)
    if return_tsv:
        new_tsv_file = StringIO()
        writer = csv.DictWriter(new_tsv_file, fieldnames=headers, delimiter='\t')
        writer.writeheader()
        writer.writerows(unpublished_info)
        new_tsv_file.seek(0)
        output = Response(new_tsv_file, mimetype='text/tsv')
        output.headers['Content-Disposition'] = 'attachment; filename=unpublished-datasets.tsv'
        return output

    # if return_json is false, the data must be converted to be returned as a tsv
    else:
        return jsonify(unpublished_info)


####################################################################################################
## Internal Functions
####################################################################################################

"""
Throws error for 400 Bad Reqeust with message

Parameters
----------
err_msg : str
    The custom error message to return to end users
"""
def bad_request_error(err_msg):
    abort(400, description = err_msg)


"""
Throws error for 401 Unauthorized with message

Parameters
----------
err_msg : str
    The custom error message to return to end users
"""
def unauthorized_error(err_msg):
    abort(401, description = err_msg)


"""
Throws error for 403 Forbidden with message

Parameters
----------
err_msg : str
    The custom error message to return to end users
"""
def forbidden_error(err_msg):
    abort(403, description = err_msg)


"""
Throws error for 404 Not Found with message

Parameters
----------
err_msg : str
    The custom error message to return to end users
"""
def not_found_error(err_msg):
    abort(404, description = err_msg)


"""
Throws error for 500 Internal Server Error with message

Parameters
----------
err_msg : str
    The custom error message to return to end users
"""
def internal_server_error(err_msg):
    abort(500, description = err_msg)


"""
Parase the token from Authorization header

Parameters
----------
request : falsk.request
    The flask http request object
non_public_access_required : bool
    If a non-public access token is required by the request, default to False

Returns
-------
str
    The token string if valid
"""
def get_user_token(request, non_public_access_required = False):
    # Get user token from Authorization header
    # getAuthorizationTokens() also handles MAuthorization header but we are not using that here
    try:
        user_token = auth_helper_instance.getAuthorizationTokens(request.headers)
    except Exception:
        msg = "Failed to parse the Authorization token by calling commons.auth_helper.getAuthorizationTokens()"
        # Log the full stack trace, prepend a line with our message
        logger.exception(msg)
        internal_server_error(msg)

    # Further check the validity of the token if required non-public access
    if non_public_access_required:
        # When the token is a flask.Response instance,
        # it MUST be a 401 error with message.
        # That's how commons.auth_helper.getAuthorizationTokens() was designed
        if isinstance(user_token, Response):
            # We wrap the message in a json and send back to requester as 401 too
            # The Response.data returns binary string, need to decode
            unauthorized_error(user_token.get_data().decode())

        # By now the token is already a valid token
        # But we also need to ensure the user belongs to HuBMAP-Read group
        # in order to access the non-public entity
        # Return a 403 response if the user doesn't belong to HuBMAP-READ group
        if not user_in_hubmap_read_group(request):
            forbidden_error("Access not granted")

    return user_token


"""
Check if the user with token is in the HuBMAP-READ group

Parameters
----------
request : falsk.request
    The flask http request object that containing the Authorization header
    with a valid Globus groups token for checking group information

Returns
-------
bool
    True if the user belongs to HuBMAP-READ group, otherwise False
"""
def user_in_hubmap_read_group(request):
    if 'Authorization' not in request.headers:
        return False

    try:
        # The property 'hmgroupids' is ALWASYS in the output with using schema_manager.get_user_info()
        # when the token in request is a groups token
        user_info = schema_manager.get_user_info(request)
        hubmap_read_group_uuid = auth_helper_instance.groupNameToId('HuBMAP-READ')['uuid']
    except Exception as e:
        # Log the full stack trace, prepend a line with our message
        logger.exception(e)

        # If the token is not a groups token, no group information available
        # The commons.hm_auth.AuthCache would return a Response with 500 error message
        # We treat such cases as the user not in the HuBMAP-READ group
        return False


    return (hubmap_read_group_uuid in user_info['hmgroupids'])


"""
Validate the provided token when Authorization header presents

Parameters
----------
request : flask.request object
    The Flask http request object
"""
def validate_token_if_auth_header_exists(request):
    # No matter if token is required or not, when an invalid token provided,
    # we need to tell the client with a 401 error
    # HTTP header names are case-insensitive
    # request.headers.get('Authorization') returns None if the header doesn't exist
    if request.headers.get('Authorization') is not None:
        user_token = get_user_token(request)

        # When the Authoriztion header provided but the user_token is a flask.Response instance,
        # it MUST be a 401 error with message.
        # That's how commons.auth_helper.getAuthorizationTokens() was designed
        if isinstance(user_token, Response):
            # We wrap the message in a json and send back to requester as 401 too
            # The Response.data returns binary string, need to decode
            unauthorized_error(user_token.get_data().decode())

        # Also check if the parased token is invalid or expired
        # Set the second paremeter as False to skip group check
        user_info = auth_helper_instance.getUserInfo(user_token, False)

        if isinstance(user_info, Response):
            unauthorized_error(user_info.get_data().decode())


"""
Get the token for internal use only

Returns
-------
str
    The token string 
"""
def get_internal_token():
    return auth_helper_instance.getProcessSecret()


"""
Return the complete collection dict for a given raw collection dict

Parameters
----------
collection_dict : dict
    The raw collection dict returned by Neo4j

Returns
-------
dict
    A dictionary of complete collection detail with all the generated 'on_read_trigger' data
    The generated Collection.datasts contains only public datasets 
    if user/token doesn't have the right access permission
"""
def get_complete_public_collection_dict(collection_dict):
    # Use internal token to query entity since
    # no user token is required to access a public collection
    token = get_internal_token()

    # Collection.datasets is transient property and generated by the trigger method
    # We'll need to return all the properties including those
    # generated by `on_read_trigger` to have a complete result
    complete_dict = schema_manager.get_complete_entity_result(token, collection_dict)

    # Loop through Collection.datasets and only return the published/public datasets
    public_datasets = []
    for dataset in complete_dict['datasets']:
        if dataset['status'].lower() == DATASET_STATUS_PUBLISHED:
            public_datasets.append(dataset)

    # Modify the result and only show the public datasets in this collection
    complete_dict['datasets'] = public_datasets

    return complete_dict


"""
Generate 'before_create_triiger' data and create the entity details in Neo4j

Parameters
----------
request : flask.Request object
    The incoming request
normalized_entity_type : str
    One of the normalized entity types: Dataset, Collection, Sample, Donor
user_token: str
    The user's globus groups token
json_data_dict: dict
    The json request dict from user input

Returns
-------
dict
    A dict of all the newly created entity detials
"""
def create_entity_details(request, normalized_entity_type, user_token, json_data_dict):
    # Get user info based on request
    user_info_dict = schema_manager.get_user_info(request)

    # Create new ids for the new entity
    try:
        new_ids_dict_list = schema_manager.create_hubmap_ids(normalized_entity_type, json_data_dict, user_token, user_info_dict)
        new_ids_dict = new_ids_dict_list[0]
    # When group_uuid is provided by user, it can be invalid
    except schema_errors.NoDataProviderGroupException:
        # Log the full stack trace, prepend a line with our message
        if 'group_uuid' in json_data_dict:
            msg = "Invalid 'group_uuid' value, can't create the entity"
        else:
            msg = "The user does not have the correct Globus group associated with, can't create the entity"

        logger.exception(msg)
        bad_request_error(msg)
    except schema_errors.UnmatchedDataProviderGroupException:
        msg = "The user does not belong to the given Globus group, can't create the entity"
        logger.exception(msg)
        forbidden_error(msg)
    except schema_errors.MultipleDataProviderGroupException:
        msg = "The user has mutiple Globus groups associated with, please specify one using 'group_uuid'"
        logger.exception(msg)
        bad_request_error(msg)
    except KeyError as e:
        logger.exception(e)
        bad_request_error(e)
    except requests.exceptions.RequestException as e:
        msg = f"Failed to create new HuBMAP ids via the uuid-api service"
        logger.exception(msg)

        # Due to the use of response.raise_for_status() in schema_manager.create_hubmap_ids()
        # we can access the status codes from the exception
        status_code = e.response.status_code

        if status_code == 400:
            bad_request_error(e.response.text)
        if status_code == 404:
            not_found_error(e.response.text)
        else:
            internal_server_error(e.response.text)

    # Merge all the above dictionaries and pass to the trigger methods
    new_data_dict = {**json_data_dict, **user_info_dict, **new_ids_dict}

    try:
        # Use {} since no existing dict
        generated_before_create_trigger_data_dict = schema_manager.generate_triggered_data('before_create_trigger', normalized_entity_type, user_token, {}, new_data_dict)
    # If one of the before_create_trigger methods fails, we can't create the entity
    except schema_errors.BeforeCreateTriggerException:
        # Log the full stack trace, prepend a line with our message
        msg = "Failed to execute one of the 'before_create_trigger' methods, can't create the entity"
        logger.exception(msg)
        internal_server_error(msg)
    except schema_errors.NoDataProviderGroupException:
        # Log the full stack trace, prepend a line with our message
        if 'group_uuid' in json_data_dict:
            msg = "Invalid 'group_uuid' value, can't create the entity"
        else:
            msg = "The user does not have the correct Globus group associated with, can't create the entity"

        logger.exception(msg)
        bad_request_error(msg)
    except schema_errors.UnmatchedDataProviderGroupException:
        # Log the full stack trace, prepend a line with our message
        msg = "The user does not belong to the given Globus group, can't create the entity"
        logger.exception(msg)
        forbidden_error(msg)
    except schema_errors.MultipleDataProviderGroupException:
        # Log the full stack trace, prepend a line with our message
        msg = "The user has mutiple Globus groups associated with, please specify one using 'group_uuid'"
        logger.exception(msg)
        bad_request_error(msg)
    # If something wrong with file upload
    except schema_errors.FileUploadException as e:
        logger.exception(e)
        internal_server_error(e)
    except KeyError as e:
        # Log the full stack trace, prepend a line with our message
        logger.exception(e)
        bad_request_error(e)
    except Exception as e:
        logger.exception(e)
        internal_server_error(e)

    # Merge the user json data and generated trigger data into one dictionary
    merged_dict = {**json_data_dict, **generated_before_create_trigger_data_dict}

    # Filter out the merged_dict by getting rid of the transitent properties (not to be stored)
    # and properties with None value
    # Meaning the returned target property key is different from the original key
    # in the trigger method, e.g., Donor.image_files_to_add
    filtered_merged_dict = schema_manager.remove_transient_and_none_values(merged_dict, normalized_entity_type)

    # Create new entity
    try:
        # Important: `entity_dict` is the resulting neo4j dict, Python list and dicts are stored
        # as string expression literals in it. That's why properties like entity_dict['direct_ancestor_uuids']
        # will need to use ast.literal_eval() in the schema_triggers.py
        entity_dict = app_neo4j_queries.create_entity(neo4j_driver_instance, normalized_entity_type, filtered_merged_dict)
    except TransactionError:
        msg = "Failed to create the new " + normalized_entity_type
        # Log the full stack trace, prepend a line with our message
        logger.exception(msg)
        # Terminate and let the users know
        internal_server_error(msg)


    # Important: use `entity_dict` instead of `filtered_merged_dict` to keep consistent with the stored
    # string expression literals of Python list/dict being used with entity update, e.g., `image_files`
    # Important: the same property keys in entity_dict will overwrite the same key in json_data_dict
    # and this is what we wanted. Adding json_data_dict back is to include those `transient` properties
    # provided in the JSON input but not stored in neo4j, and will be needed for after_create_trigger/after_update_trigger,
    # e.g., `previous_revision_uuid`, `direct_ancestor_uuids`
    # Add user_info_dict because it may be used by after_update_trigger methods
    merged_final_dict = {**json_data_dict, **entity_dict, **user_info_dict}

    # Note: return merged_final_dict instead of entity_dict because
    # it contains all the user json data that the generated that entity_dict may not have
    return merged_final_dict


"""
Create multiple sample nodes and relationships with the source entity node

Parameters
----------
request : flask.Request object
    The incoming request
normalized_entity_type : str
    One of the normalized entity types: Dataset, Collection, Sample, Donor
user_token: str
    The user's globus groups token
json_data_dict: dict
    The json request dict from user input
count : int
    The number of samples to create

Returns
-------
list
    A list of all the newly generated ids via uuid-api
"""
def create_multiple_samples_details(request, normalized_entity_type, user_token, json_data_dict, count):
    # Get user info based on request
    user_info_dict = schema_manager.get_user_info(request)

    # Create new ids for the new entity
    try:
        new_ids_dict_list = schema_manager.create_hubmap_ids(normalized_entity_type, json_data_dict, user_token, user_info_dict, count)
    # When group_uuid is provided by user, it can be invalid
    except schema_errors.NoDataProviderGroupException:
        # Log the full stack trace, prepend a line with our message
        if 'group_uuid' in json_data_dict:
            msg = "Invalid 'group_uuid' value, can't create the entity"
        else:
            msg = "The user does not have the correct Globus group associated with, can't create the entity"

        logger.exception(msg)
        bad_request_error(msg)
    except schema_errors.UnmatchedDataProviderGroupException:
        # Log the full stack trace, prepend a line with our message
        msg = "The user does not belong to the given Globus group, can't create the entity"
        logger.exception(msg)
        forbidden_error(msg)
    except schema_errors.MultipleDataProviderGroupException:
        # Log the full stack trace, prepend a line with our message
        msg = "The user has mutiple Globus groups associated with, please specify one using 'group_uuid'"
        logger.exception(msg)
        bad_request_error(msg)
    except KeyError as e:
        # Log the full stack trace, prepend a line with our message
        logger.exception(e)
        bad_request_error(e)
    except requests.exceptions.RequestException as e:
        msg = f"Failed to create new HuBMAP ids via the uuid-api service"
        logger.exception(msg)

        # Due to the use of response.raise_for_status() in schema_manager.create_hubmap_ids()
        # we can access the status codes from the exception
        status_code = e.response.status_code

        if status_code == 400:
            bad_request_error(e.response.text)
        if status_code == 404:
            not_found_error(e.response.text)
        else:
            internal_server_error(e.response.text)

    # Use the same json_data_dict and user_info_dict for each sample
    # Only difference is the `uuid` and `hubmap_id` that are generated
    # Merge all the dictionaries and pass to the trigger methods
    new_data_dict = {**json_data_dict, **user_info_dict, **new_ids_dict_list[0]}

    # Instead of calling generate_triggered_data() for each sample, we'll just call it on the first sample
    # since all other samples will share the same generated data except `uuid` and `hubmap_id`
    # A bit performance improvement
    try:
        # Use {} since no existing dict
        generated_before_create_trigger_data_dict = schema_manager.generate_triggered_data('before_create_trigger', normalized_entity_type, user_token, {}, new_data_dict)
    # If one of the before_create_trigger methods fails, we can't create the entity
    except schema_errors.BeforeCreateTriggerException:
        # Log the full stack trace, prepend a line with our message
        msg = "Failed to execute one of the 'before_create_trigger' methods, can't create the entity"
        logger.exception(msg)
        internal_server_error(msg)
    except schema_errors.NoDataProviderGroupException:
        # Log the full stack trace, prepend a line with our message
        if 'group_uuid' in json_data_dict:
            msg = "Invalid 'group_uuid' value, can't create the entity"
        else:
            msg = "The user does not have the correct Globus group associated with, can't create the entity"

        logger.exception(msg)
        bad_request_error(msg)
    except schema_errors.UnmatchedDataProviderGroupException:
        # Log the full stack trace, prepend a line with our message
        msg = "The user does not belong to the given Globus group, can't create the entity"
        logger.exception(msg)
        forbidden_error(msg)
    except schema_errors.MultipleDataProviderGroupException:
        # Log the full stack trace, prepend a line with our message
        msg = "The user has mutiple Globus groups associated with, please specify one using 'group_uuid'"
        logger.exception(msg)
        bad_request_error(msg)
    except KeyError as e:
        # Log the full stack trace, prepend a line with our message
        logger.exception(e)
        bad_request_error(e)
    except Exception as e:
        logger.exception(e)
        internal_server_error(e)

    # Merge the user json data and generated trigger data into one dictionary
    merged_dict = {**json_data_dict, **generated_before_create_trigger_data_dict}

    # Filter out the merged_dict by getting rid of the transitent properties (not to be stored)
    # and properties with None value
    # Meaning the returned target property key is different from the original key
    # in the trigger method, e.g., Donor.image_files_to_add
    filtered_merged_dict = schema_manager.remove_transient_and_none_values(merged_dict, normalized_entity_type)

    samples_dict_list = []
    for new_ids_dict in new_ids_dict_list:
        # Just overwrite the `uuid` and `hubmap_id` that are generated
        # All other generated properties will stay the same across all samples
        sample_dict = {**filtered_merged_dict, **new_ids_dict}
        # Add to the list
        samples_dict_list.append(sample_dict)

    # Generate property values for the only one Activity node
    activity_data_dict = schema_manager.generate_activity_data(normalized_entity_type, user_token, user_info_dict)

    # Create new sample nodes and needed relationships as well as activity node in one transaction
    try:
        # No return value
        app_neo4j_queries.create_multiple_samples(neo4j_driver_instance, samples_dict_list, activity_data_dict, json_data_dict['direct_ancestor_uuid'])
    except TransactionError:
        msg = "Failed to create multiple samples"
        # Log the full stack trace, prepend a line with our message
        logger.exception(msg)
        # Terminate and let the users know
        internal_server_error(msg)

    # Return the generated ids for UI
    return new_ids_dict_list


"""
Execute 'after_create_triiger' methods

Parameters
----------
normalized_entity_type : str
    One of the normalized entity types: Dataset, Collection, Sample, Donor
user_token: str
    The user's globus groups token
merged_data_dict: dict
    The merged dict that contains the entity dict newly created and 
    information from user request json that are not stored in Neo4j
"""
def after_create(normalized_entity_type, user_token, merged_data_dict):
    try:
        # 'after_create_trigger' and 'after_update_trigger' don't generate property values
        # It just returns the empty dict, no need to assign value
        # Use {} since no new dict
        schema_manager.generate_triggered_data('after_create_trigger', normalized_entity_type, user_token, merged_data_dict, {})
    except schema_errors.AfterCreateTriggerException:
        # Log the full stack trace, prepend a line with our message
        msg = "The entity has been created, but failed to execute one of the 'after_create_trigger' methods"
        logger.exception(msg)
        internal_server_error(msg)
    except Exception as e:
        logger.exception(e)
        internal_server_error(e)


"""
Generate 'before_create_triiger' data and create the entity details in Neo4j

Parameters
----------
request : flask.Request object
    The incoming request
normalized_entity_type : str
    One of the normalized entity types: Dataset, Collection, Sample, Donor
user_token: str
    The user's globus groups token
json_data_dict: dict
    The json request dict
existing_entity_dict: dict
    Dict of the exiting entity information

Returns
-------
dict
    A dict of all the updated entity detials
"""
def update_entity_details(request, normalized_entity_type, user_token, json_data_dict, existing_entity_dict):
    # Get user info based on request
    user_info_dict = schema_manager.get_user_info(request)

    # Merge user_info_dict and the json_data_dict for passing to the trigger methods
    new_data_dict = {**user_info_dict, **json_data_dict}

    try:
        generated_before_update_trigger_data_dict = schema_manager.generate_triggered_data('before_update_trigger', normalized_entity_type, user_token, existing_entity_dict, new_data_dict)
    # If something wrong with file upload
    except schema_errors.FileUploadException as e:
        logger.exception(e)
        internal_server_error(e)
    # If one of the before_update_trigger methods fails, we can't update the entity
    except schema_errors.BeforeUpdateTriggerException:
        # Log the full stack trace, prepend a line with our message
        msg = "Failed to execute one of the 'before_update_trigger' methods, can't update the entity"
        logger.exception(msg)
        internal_server_error(msg)
    except Exception as e:
        logger.exception(e)
        internal_server_error(e)

    # Merge dictionaries
    merged_dict = {**json_data_dict, **generated_before_update_trigger_data_dict}

    # Filter out the merged_dict by getting rid of the transitent properties (not to be stored)
    # and properties with None value
    # Meaning the returned target property key is different from the original key
    # in the trigger method, e.g., Donor.image_files_to_add
    filtered_merged_dict = schema_manager.remove_transient_and_none_values(merged_dict, normalized_entity_type)

    # By now the filtered_merged_dict contains all user updates and all triggered data to be added to the entity node
    # Any properties in filtered_merged_dict that are not on the node will be added.
    # Any properties not in filtered_merged_dict that are on the node will be left as is.
    # Any properties that are in both filtered_merged_dict and the node will be replaced in the node. However, if any property in the map is null, it will be removed from the node.

    # Update the exisiting entity
    try:
        updated_entity_dict = app_neo4j_queries.update_entity(neo4j_driver_instance, normalized_entity_type, filtered_merged_dict, existing_entity_dict['uuid'])
    except TransactionError:
        msg = "Failed to update the entity with id " + id
        # Log the full stack trace, prepend a line with our message
        logger.exception(msg)
        # Terminate and let the users know
        internal_server_error(msg)

    # Important: use `updated_entity_dict` instead of `filtered_merged_dict` to keep consistent with the stored
    # string expression literals of Python list/dict being used with entity update, e.g., `image_files`
    # Important: the same property keys in entity_dict will overwrite the same key in json_data_dict
    # and this is what we wanted. Adding json_data_dict back is to include those `transient` properties
    # provided in the JSON input but not stored in neo4j, and will be needed for after_create_trigger/after_update_trigger,
    # e.g., `previous_revision_uuid`, `direct_ancestor_uuids`
    # Add user_info_dict because it may be used by after_update_trigger methods
    merged_final_dict = {**json_data_dict, **updated_entity_dict, **user_info_dict}

    # Use merged_final_dict instead of merged_dict because
    # merged_dict only contains properties to be updated, not all properties
    return merged_final_dict


"""
Execute 'after_update_triiger' methods

Parameters
----------
normalized_entity_type : str
    One of the normalized entity types: Dataset, Collection, Sample, Donor
user_token: str
    The user's globus groups token
entity_dict: dict
    The entity dict newly updated
"""
def after_update(normalized_entity_type, user_token, entity_dict):
    try:
        # 'after_create_trigger' and 'after_update_trigger' don't generate property values
        # It just returns the empty dict, no need to assign value
        # Use {} sicne no new dict
        schema_manager.generate_triggered_data('after_update_trigger', normalized_entity_type, user_token, entity_dict, {})
    except schema_errors.AfterUpdateTriggerException:
        # Log the full stack trace, prepend a line with our message
        msg = "The entity information has been updated, but failed to execute one of the 'after_update_trigger' methods"
        logger.exception(msg)
        internal_server_error(msg)
    except Exception as e:
        logger.exception(e)
        internal_server_error(e)


"""
Get target entity dict for the given id

Parameters
----------
id : str
    The uuid or hubmap_id of target entity
user_token: str
    The user's globus groups token from the incoming request

Returns
-------
dict
    A dictionary of entity details either from cache or new neo4j lookup
"""
def query_target_entity(id, user_token):
    entity_dict = None

    current_datetime = datetime.now()
    current_timestamp = int(round(current_datetime.timestamp()))

    # Check if the cached entity is found and still valid based on TTL upon request, delete if expired
    if (id in entity_cache) and (current_timestamp > entity_cache[id]['created_timestamp'] + SchemaConstants.REQUEST_CACHE_TTL):
        del entity_cache[id]

        logger.info(f'Deleted the expired entity cache of {id} at time {current_datetime}')

    # Use the cached data if found and still valid
    # Otherwise, make a fresh query and add to cache
    if (id in entity_cache) and (current_timestamp <= entity_cache[id]['created_timestamp'] + SchemaConstants.REQUEST_CACHE_TTL):
        entity_dict = entity_cache[id]['entity']

        logger.info(f'Using the valid cache data of entity {id} at time {current_datetime}')
    else:
        logger.info(f'Cache not found or expired. Making a new query to retrieve {id} at time {current_datetime}')
        
        try:
            """
            The dict returned by uuid-api that contains all the associated ids, e.g.:
            {
                "ancestor_id": "940f409ea5b96ff8d98a87d185cc28e2",
                "ancestor_ids": [
                    "940f409ea5b96ff8d98a87d185cc28e2"
                ],
                "email": "jamie.l.allen@vanderbilt.edu",
                "hm_uuid": "be5a8f1654364c9ea0ca3071ba48f260",
                "hubmap_id": "HBM272.FXQF.697",
                "submission_id": "VAN0032-RK-2-43",
                "time_generated": "2020-11-09 19:55:09",
                "type": "SAMPLE",
                "user_id": "83ae233d-6d1d-40eb-baa7-b6f636ab579a"
            }
            """
            # get_hubmap_ids() uses function cache to improve performance
            hubmap_ids = schema_manager.get_hubmap_ids(id)

            # Get the target uuid if all good
            uuid = hubmap_ids['hm_uuid']
            entity_dict = app_neo4j_queries.get_entity(neo4j_driver_instance, uuid)

            # The uuid exists via uuid-api doesn't mean it's also in Neo4j
            if not entity_dict:
                not_found_error(f"Entity of id: {id} not found in Neo4j")

            # Add to cache
            new_datetime = datetime.now()
            new_timestamp = int(round(new_datetime.timestamp()))

            entity_cache[id] = {
                'created_timestamp': new_timestamp,
                'entity': entity_dict
            }
        except requests.exceptions.RequestException as e:
            # Due to the use of response.raise_for_status() in schema_manager.get_hubmap_ids()
            # we can access the status codes from the exception
            status_code = e.response.status_code

            if status_code == 400:
                bad_request_error(e.response.text)
            if status_code == 404:
                not_found_error(e.response.text)
            else:
                internal_server_error(e.response.text)
    
    # Final return
    return entity_dict


"""
Always expect a json body from user request

request : Flask request object
    The Flask request passed from the API endpoint
"""
def require_json(request):
    if not request.is_json:
        bad_request_error("A json body and appropriate Content-Type header are required")


"""
Make a call to each search-api instance to reindex this entity node in elasticsearch

Parameters
----------
uuid : str
    The uuid of the target entity
user_token: str
    The user's globus groups token
"""
def reindex_entity(uuid, user_token):
    headers = create_request_headers(user_token)

    # Reindex the target entity against each configured search-api instance
    for search_api_url in app.config['SEARCH_API_URL_LIST']:
        logger.info(f"Making a call to search-api instance of {search_api_url} to reindex uuid: {uuid}")

        response = requests.put(f"{search_api_url}/reindex/{uuid}", headers = headers)

        # The reindex takes time, so 202 Accepted response status code indicates that
        # the request has been accepted for processing, but the processing has not been completed
        if response.status_code == 202:
            logger.info(f"The search-api instance of {search_api_url} has accepted the reindex request for uuid: {uuid}")
        else:
            logger.error(f"The search-api instance of {search_api_url} failed to initialize the reindex for uuid: {uuid}")


"""
Create a dict of HTTP Authorization header with Bearer token for making calls to uuid-api

Parameters
----------
user_token: str
    The user's globus groups token

Returns
-------
dict
    The headers dict to be used by requests
"""
def create_request_headers(user_token):
    auth_header_name = 'Authorization'
    auth_scheme = 'Bearer'

    headers_dict = {
        # Don't forget the space between scheme and the token value
        auth_header_name: auth_scheme + ' ' + user_token
    }

    return headers_dict


"""
Ensure the access level dir with leading and trailing slashes

dir_name : str
    The name of the sub directory corresponding to each access level

Returns
-------
str 
    One of the formatted dir path string: /public/, /protected/, /consortium/
"""
def access_level_prefix_dir(dir_name):
    if string_helper.isBlank(dir_name):
        return ''

    return hm_file_helper.ensureTrailingSlashURL(hm_file_helper.ensureBeginningSlashURL(dir_name))


"""
Ensures that a given organ code matches what is found on the organ_types yaml document

organ_code : str

Returns nothing. Raises bad_request_error is organ code not found on organ_types.yaml 
"""
def validate_organ_code(organ_code):
<<<<<<< HEAD
    ORGAN_YAML_URL = SchemaConstants.ORGAN_TYPES_YAML
    with urllib.request.urlopen(ORGAN_YAML_URL) as organ_file:
        organ_yaml = yaml.load(organ_file, Loader=yaml.FullLoader)
    if organ_code.upper() not in organ_yaml:
        bad_request_error(f"Invalid Organ. Organ must be 2 digit code, case-insensitive located at {ORGAN_YAML_URL}")
=======
    yaml_file_url = SchemaConstants.ORGAN_TYPES_YAML

    # Function cache to improve performance
    response = schema_manager.make_request_get(yaml_file_url)

    if response.status_code == 200:
        yaml_file = response.text

        try:
            organ_types_dict = yaml.safe_load(response.text)
            
            if organ_code.upper() not in organ_types_dict:
                bad_request_error(f"Invalid Organ. Organ must be 2 digit code, case-insensitive located at {yaml_file_url}")
        except yaml.YAMLError as e:
            raise yaml.YAMLError(e)
    else:
        msg = f"Unable to fetch the: {yaml_file_url}"
        # Log the full stack trace, prepend a line with our message
        logger.exception(msg)

        logger.debug("======validate_organ_code() status code======")
        logger.debug(response.status_code)

        logger.debug("======validate_organ_code() response text======")
        logger.debug(response.text)

        # Terminate and let the users know
        internal_server_error(f"Failed to validate the organ code: {organ_code}")
>>>>>>> 384bd643


####################################################################################################
## For local development/testing
####################################################################################################

if __name__ == "__main__":
    try:
        app.run(host='0.0.0.0', port="5002")
    except Exception as e:
        print("Error during starting debug server.")
        print(str(e))
        logger.error(e, exc_info=True)
        print("Error during startup check the log file for further information")<|MERGE_RESOLUTION|>--- conflicted
+++ resolved
@@ -4191,13 +4191,6 @@
 Returns nothing. Raises bad_request_error is organ code not found on organ_types.yaml 
 """
 def validate_organ_code(organ_code):
-<<<<<<< HEAD
-    ORGAN_YAML_URL = SchemaConstants.ORGAN_TYPES_YAML
-    with urllib.request.urlopen(ORGAN_YAML_URL) as organ_file:
-        organ_yaml = yaml.load(organ_file, Loader=yaml.FullLoader)
-    if organ_code.upper() not in organ_yaml:
-        bad_request_error(f"Invalid Organ. Organ must be 2 digit code, case-insensitive located at {ORGAN_YAML_URL}")
-=======
     yaml_file_url = SchemaConstants.ORGAN_TYPES_YAML
 
     # Function cache to improve performance
@@ -4226,7 +4219,6 @@
 
         # Terminate and let the users know
         internal_server_error(f"Failed to validate the organ code: {organ_code}")
->>>>>>> 384bd643
 
 
 ####################################################################################################
