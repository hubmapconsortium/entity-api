from flask import Flask, g, jsonify, abort, request, Response, redirect
from neo4j.exceptions import TransactionError
import os
import re
import csv
import requests
import urllib
# Don't confuse urllib (Python native library) with urllib3 (3rd-party library, requests also uses urllib3)
from requests.packages.urllib3.exceptions import InsecureRequestWarning
from pathlib import Path
import logging

# Local modules
import app_neo4j_queries
import provenance
from schema import schema_manager
from schema import schema_errors

# HuBMAP commons
from hubmap_commons import string_helper
from hubmap_commons import file_helper as hm_file_helper
from hubmap_commons import neo4j_driver
from hubmap_commons import globus_groups
from hubmap_commons.hm_auth import AuthHelper
from hubmap_commons.exceptions import HTTPException


# Set logging fromat and level (default is warning)
# All the API logging is forwarded to the uWSGI server and gets written into the log file `uwsgo-entity-api.log`
# Log rotation is handled via logrotate on the host system with a configuration file
# Do NOT handle log file and rotation via the Python logging to avoid issues with multi-worker processes
logging.basicConfig(format='[%(asctime)s] %(levelname)s in %(module)s: %(message)s', level=logging.DEBUG, datefmt='%Y-%m-%d %H:%M:%S')
logger = logging.getLogger(__name__)

# Specify the absolute path of the instance folder and use the config file relative to the instance path
app = Flask(__name__, instance_path=os.path.join(os.path.abspath(os.path.dirname(__file__)), 'instance'), instance_relative_config=True)
app.config.from_pyfile('app.cfg')

# Remove trailing slash / from URL base to avoid "//" caused by config with trailing slash
app.config['UUID_API_URL'] = app.config['UUID_API_URL'].strip('/')
app.config['INGEST_API_URL'] = app.config['INGEST_API_URL'].strip('/')
app.config['SEARCH_API_URL'] = app.config['SEARCH_API_URL'].strip('/')

# Suppress InsecureRequestWarning warning when requesting status on https with ssl cert verify disabled
requests.packages.urllib3.disable_warnings(category = InsecureRequestWarning)


####################################################################################################
## Register error handlers
####################################################################################################

# Error handler for 400 Bad Request with custom error message
@app.errorhandler(400)
def http_bad_request(e):
    return jsonify(error=str(e)), 400

# Error handler for 401 Unauthorized with custom error message
@app.errorhandler(401)
def http_unauthorized(e):
    return jsonify(error=str(e)), 401

# Error handler for 403 Forbidden with custom error message
@app.errorhandler(403)
def http_forbidden(e):
    return jsonify(error=str(e)), 403

# Error handler for 404 Not Found with custom error message
@app.errorhandler(404)
def http_not_found(e):
    return jsonify(error=str(e)), 404

# Error handler for 500 Internal Server Error with custom error message
@app.errorhandler(500)
def http_internal_server_error(e):
    return jsonify(error=str(e)), 500


####################################################################################################
## AuthHelper initialization
####################################################################################################

# Initialize AuthHelper class and ensure singleton
try:
    if AuthHelper.isInitialized() == False:
        auth_helper_instance = AuthHelper.create(app.config['APP_CLIENT_ID'], 
                                                 app.config['APP_CLIENT_SECRET'])

        logger.info("Initialized AuthHelper class successfully :)")
    else:
        auth_helper_instance = AuthHelper.instance()
except Exception:
    msg = "Failed to initialize the AuthHelper class"
    # Log the full stack trace, prepend a line with our message
    logger.exception(msg)


####################################################################################################
## Neo4j connection initialization
####################################################################################################

# The neo4j_driver (from commons package) is a singleton module
# This neo4j_driver_instance will be used for application-specifc neo4j queries
# as well as being passed to the schema_manager
try:
    neo4j_driver_instance = neo4j_driver.instance(app.config['NEO4J_URI'],
                                                  app.config['NEO4J_USERNAME'],
                                                  app.config['NEO4J_PASSWORD'])
    logger.info("Initialized neo4j_driver module successfully :)")
except Exception:
    msg = "Failed to initialize the neo4j_driver module"
    # Log the full stack trace, prepend a line with our message
    logger.exception(msg)


"""
Close the current neo4j connection at the end of every request
"""
@app.teardown_appcontext
def close_neo4j_driver(error):
    if hasattr(g, 'neo4j_driver_instance'):
        # Close the driver instance
        neo4j_driver.close()
        # Also remove neo4j_driver_instance from Flask's application context
        g.neo4j_driver_instance = None


####################################################################################################
## Schema initialization
####################################################################################################

try:
    # The schema_manager is a singleton module
    # Pass in auth_helper_instance, neo4j_driver instance, and file_upload_helper instance
    schema_manager.initialize(app.config['SCHEMA_YAML_FILE'], 
                              app.config['UUID_API_URL'],
                              app.config['INGEST_API_URL'],
                              auth_helper_instance,
                              neo4j_driver_instance)

    logger.info("Initialized schema_manager module successfully :)")
# Use a broad catch-all here
except Exception:
    msg = "Failed to initialize the schema_manager module"
    # Log the full stack trace, prepend a line with our message
    logger.exception(msg)


####################################################################################################
## REFERENCE DOI Redirection
####################################################################################################

## Read tsv file with the REFERENCE entity redirects
## sets the reference_redirects dict which is used
## by the /redirect method below
try:
    reference_redirects = {}
    url = app.config['REDIRECTION_INFO_URL']
    response = requests.get(url)
    resp_txt = response.content.decode('utf-8')
    cr = csv.reader(resp_txt.splitlines(), delimiter='\t')

    first = True
    id_column = None
    redir_url_column = None
    for row in cr:
        if first:
            first = False
            header = row
            column = 0
            for label in header:
                if label == 'hubmap_id': id_column = column
                if label == 'data_information_page': redir_url_column = column
                column = column + 1
            if id_column is None: raise Exception(f"Column hubmap_id not found in {url}")
            if redir_url_column is None: raise Exception (f"Column data_information_page not found in {url}")
        else:    
            reference_redirects[row[id_column].upper().strip()] = row[redir_url_column]
    rr = redirect('abc', code = 307)
    print(rr)
except Exception:
    logger.exception("Failed to read tsv file with REFERENCE redirect information")


####################################################################################################
## Constants
####################################################################################################

# For now, don't use the constants from commons
# All lowercase for easy comparision
ACCESS_LEVEL_PUBLIC = 'public'
ACCESS_LEVEL_CONSORTIUM = 'consortium'
ACCESS_LEVEL_PROTECTED = 'protected'
DATASET_STATUS_PUBLISHED = 'published'
COMMA_SEPARATOR = ','


####################################################################################################
## API Endpoints
####################################################################################################

"""
The default route

Returns
-------
str
    A welcome message
"""
@app.route('/', methods = ['GET'])
def index():
    return "Hello! This is HuBMAP Entity API service :)"

"""
Show status of neo4j connection with the current VERSION and BUILD

Returns
-------
json
    A json containing the status details
"""
@app.route('/status', methods = ['GET'])
def get_status():
    status_data = {
        # Use strip() to remove leading and trailing spaces, newlines, and tabs
        'version': (Path(__file__).absolute().parent.parent / 'VERSION').read_text().strip(),
        'build': (Path(__file__).absolute().parent.parent / 'BUILD').read_text().strip(),
        'neo4j_connection': False
    }
    
    # Don't use try/except here
    is_connected = app_neo4j_queries.check_connection(neo4j_driver_instance)
    
    if is_connected:
        status_data['neo4j_connection'] = True

    return jsonify(status_data)

"""
Retrieve the ancestor organ(s) of a given entity

The gateway treats this endpoint as public accessible

Parameters
----------
id : str
    The HuBMAP ID (e.g. HBM123.ABCD.456) or UUID of target entity (Dataset/Sample)

Returns
-------
json
    List of organs that are ancestors of the given entity
    - Only dataset entities can return multiple ancestor organs
      as Samples can only have one parent.
    - If no organ ancestors are found an empty list is returned
    - If requesting the ancestor organ of a Sample of type Organ or Donor/Collection/Upload
      a 400 response is returned.
"""
@app.route('/entities/<id>/ancestor-organs', methods = ['GET'])
def get_ancestor_organs(id):
    # Token is not required, but if an invalid token provided,
    # we need to tell the client with a 401 error
    validate_token_if_auth_header_exists(request)

    # Use the internal token to query the target entity 
    # since public entities don't require user token
    token = get_internal_token()

    # Query target entity against uuid-api and neo4j and return as a dict if exists
    entity_dict = query_target_entity(id, token)
    normalized_entity_type = entity_dict['entity_type']

    # A bit validation 
    supported_entity_types = ['Sample', 'Dataset']
    if normalized_entity_type not in supported_entity_types:
        bad_request_error(f"Unable to get the ancestor organs for this: {normalized_entity_type}, supported entity types: {COMMA_SEPARATOR.join(supported_entity_types)}")

    if normalized_entity_type == 'Sample' and entity_dict['specimen_type'].lower() == 'organ':
        bad_request_error("Unable to get the ancestor organ of an organ.")

    if normalized_entity_type == 'Dataset':
        # Only published/public datasets don't require token
        if entity_dict['status'].lower() != DATASET_STATUS_PUBLISHED:
            # Token is required and the user must belong to HuBMAP-READ group
            token = get_user_token(request, non_public_access_required = True)
    else:
        # The `data_access_level` of Sample can only be either 'public' or 'consortium'
        if entity_dict['data_access_level'] == ACCESS_LEVEL_CONSORTIUM:
            token = get_user_token(request, non_public_access_required = True)

    # By now, either the entity is public accessible or the user token has the correct access level
    organs = app_neo4j_queries.get_ancestor_organs(neo4j_driver_instance, entity_dict['uuid'])  

    # Skip executing the trigger method to get Sample.direct_ancestor
    properties_to_skip = ['direct_ancestor']
    complete_entities_list = schema_manager.get_complete_entities_list(token, organs, properties_to_skip)

    # Final result after normalization
    final_result = schema_manager.normalize_entities_list_for_response(complete_entities_list)

    return jsonify(final_result)


"""
Retrive the metadata information of a given entity by id

The gateway treats this endpoint as public accessible

Result filtering is supported based on query string
For example: /entities/<id>?property=data_access_level

Parameters
----------
id : str
    The HuBMAP ID (e.g. HBM123.ABCD.456) or UUID of target entity 

Returns
-------
json
    All the properties or filtered property of the target entity
"""
@app.route('/entities/<id>', methods = ['GET'])
def get_entity_by_id(id):
    # Token is not required, but if an invalid token provided,
    # we need to tell the client with a 401 error
    validate_token_if_auth_header_exists(request)

    # Use the internal token to query the target entity 
    # since public entities don't require user token
    token = get_internal_token() 

    # Query target entity against uuid-api and neo4j and return as a dict if exists
    entity_dict = query_target_entity(id, token)
    normalized_entity_type = entity_dict['entity_type']

    # Handle Collection retrieval using a different endpoint 
    if normalized_entity_type == 'Collection':
        bad_request_error("Please use another API endpoint `/collections/<id>` to query a collection")

    if normalized_entity_type == 'Dataset':
        # Only published/public datasets don't require token
        if entity_dict['status'].lower() != DATASET_STATUS_PUBLISHED:
            # Token is required and the user must belong to HuBMAP-READ group
            token = get_user_token(request, non_public_access_required = True)
    elif normalized_entity_type == 'Upload':
        # Upload doesn't have 'data_access_level' property
        # Always require at least consortium group token for accessing Upload
        token = get_user_token(request, non_public_access_required = True)
    else:
        # The `data_access_level` of Donor/Sample can only be either 'public' or 'consortium'
        if entity_dict['data_access_level'] == ACCESS_LEVEL_CONSORTIUM:
            token = get_user_token(request, non_public_access_required = True)

    # By now, either the entity is public accessible or the user token has the correct access level
    # We'll need to return all the properties including those 
    # generated by `on_read_trigger` to have a complete result
    # E.g., the 'next_revision_uuid' and 'previous_revision_uuid' being used below
    # On entity retrieval, the 'on_read_trigger' doesn't really need a token
    complete_dict = schema_manager.get_complete_entity_result(token, entity_dict)

    # Additional handlings on dataset revisions
    # The rule is that a revision can only be made against a published dataset, 
    # so it should never occur that a consortium level revision is between two published revisions
    # However, the very last dataset revision can be non-published
    if normalized_entity_type == 'Dataset':
        # The `next_revision_uuid` is only availabe in complete_dict because it's generated by the 'on_read_trigger'
        property_to_pop = 'next_revision_uuid'

        # When the dataset is published but:
        # - The nexus token is valid but the user doesn't belong to HuBMAP-READ group
        # - Or the token is valid but doesn't contain group information (auth token or transfer token)
        # We need to remove the `next_revision_uuid` from response
        # Otherwise, we should send back the `next_revision_uuid` (if exists) when the member belongs to HuBMAP-Read group
        if entity_dict['status'].lower() == DATASET_STATUS_PUBLISHED:
            if not user_in_hubmap_read_group(request):
                if property_to_pop in complete_dict:
                    revision_entity_dict = query_target_entity(complete_dict[property_to_pop], token)
                    # Remove the property from the resulting complete_dict
                    # if the revision is not published
                    if revision_entity_dict['status'].lower() != DATASET_STATUS_PUBLISHED:
                        complete_dict.pop(property_to_pop)
        # Non-published dataset can NOT have next revisions
        else:
            if property_to_pop in complete_dict:
                # Remove the `next_revision_uuid` from response if it ever exists
                complete_dict.pop(property_to_pop)

    # Also normalize the result based on schema
    final_result = schema_manager.normalize_entity_result_for_response(complete_dict)

    # Result filtering based on query string
    # The `data_access_level` property is available in all entities Donor/Sample/Dataset
    # and this filter is being used by gateway to check the data_access_level for file assets
    # The `status` property is only available in Dataset and being used by search-api for revision
    result_filtering_accepted_property_keys = ['data_access_level', 'status']

    if bool(request.args):
        property_key = request.args.get('property')

        if property_key is not None:
            # Validate the target property
            if property_key not in result_filtering_accepted_property_keys:
                bad_request_error(f"Only the following property keys are supported in the query string: {COMMA_SEPARATOR.join(result_filtering_accepted_property_keys)}")
            
            if property_key == 'status' and normalized_entity_type != 'Dataset':
                bad_request_error(f"Only Dataset supports 'status' property key in the query string")

            # Response with the property value directly
            # Don't use jsonify() on string value
            return complete_dict[property_key]
        else:
            bad_request_error("The specified query string is not supported. Use '?property=<key>' to filter the result")
    else:
        # Response with the dict
        return jsonify(final_result)


"""
Retrive the full tree above the referenced entity and build the provenance document

The gateway treats this endpoint as public accessible

Parameters
----------
id : str
    The HuBMAP ID (e.g. HBM123.ABCD.456) or UUID of target entity 

Returns
-------
json
    All the provenance details associated with this entity
"""
@app.route('/entities/<id>/provenance', methods = ['GET'])
def get_entity_provenance(id):
    # Token is not required, but if an invalid token provided,
    # we need to tell the client with a 401 error
    validate_token_if_auth_header_exists(request)

    # Use the internal token to query the target entity 
    # since public entities don't require user token
    token = get_internal_token()

    # Query target entity against uuid-api and neo4j and return as a dict if exists
    entity_dict = query_target_entity(id, token)
    uuid = entity_dict['uuid']
    normalized_entity_type = entity_dict['entity_type']

    # A bit validation to prevent Lab or Collection being queried
    supported_entity_types = ['Donor', 'Sample', 'Dataset']
    if normalized_entity_type not in supported_entity_types:
        bad_request_error(f"Unable to get the provenance for this {normalized_entity_type}, supported entity types: {COMMA_SEPARATOR.join(supported_entity_types)}")

    if normalized_entity_type == 'Dataset':
        # Only published/public datasets don't require token
        if entity_dict['status'].lower() != DATASET_STATUS_PUBLISHED:
            # Token is required and the user must belong to HuBMAP-READ group
            token = get_user_token(request, non_public_access_required = True)
    else:
        # The `data_access_level` of Donor/Sample can only be either 'public' or 'consortium'
        if entity_dict['data_access_level'] == ACCESS_LEVEL_CONSORTIUM:
            token = get_user_token(request, non_public_access_required = True)

    # By now, either the entity is public accessible or the user token has the correct access level
    # Will just proceed to get the provenance information
    # Get the `depth` from query string if present and it's used by neo4j query
    # to set the maximum number of hops in the traversal
    depth = None
    if 'depth' in request.args:
        depth = int(request.args.get('depth'))

    # Convert neo4j json to dict
    neo4j_result = app_neo4j_queries.get_provenance(neo4j_driver_instance, uuid, depth)
    raw_provenance_dict = dict(neo4j_result['json'])

    # Normalize the raw provenance nodes based on the yaml schema
    normalized_provenance_dict = {
        'relationships': raw_provenance_dict['relationships'],
        'nodes': []
    }

    for node_dict in raw_provenance_dict['nodes']:
        # The schema yaml doesn't handle Lab nodes, just leave it as is
        if (node_dict['label'] == 'Entity') and (node_dict['entity_type'] != 'Lab'):
            # Generate trigger data 
            # Skip some of the properties that are time-consuming to generate via triggers:
            # director_ancestor for Sample, and direct_ancestors for Dataset
            # Also skip next_revision_uuid and previous_revision_uuid for Dataset to avoid additional
            # checks when the target Dataset is public but the revisions are not public
            properties_to_skip = [
                'direct_ancestors', 
                'direct_ancestor', 
                'next_revision_uuid', 
                'previous_revision_uuid'
            ]
            
            # We'll need to return all the properties (except the ones to skip from above list) 
            # including those generated by `on_read_trigger` to have a complete result
            # The 'on_read_trigger' doesn't really need a token
            complete_entity_dict = schema_manager.get_complete_entity_result(token, node_dict, properties_to_skip)
            
            # Filter out properties not defined or not to be exposed in the schema yaml
            normalized_entity_dict = schema_manager.normalize_entity_result_for_response(complete_entity_dict)

            # Now the node to be used by provenance is all regulated by the schema
            normalized_provenance_dict['nodes'].append(normalized_entity_dict)
        elif node_dict['label'] == 'Activity':
            # Normalize Activity nodes too
            normalized_activity_dict = schema_manager.normalize_activity_result_for_response(node_dict)
            normalized_provenance_dict['nodes'].append(normalized_activity_dict)
        else:
            # Skip Entity Lab nodes
            normalized_provenance_dict['nodes'].append(node_dict)

    provenance_json = provenance.get_provenance_history(uuid, normalized_provenance_dict)
    
    # Response with the provenance details
    return Response(response = provenance_json, mimetype = "application/json")

"""
Show all the supported entity types

The gateway treats this endpoint as public accessible

Returns
-------
json
    A list of all the available entity types defined in the schema yaml
"""
@app.route('/entity-types', methods = ['GET'])
def get_entity_types():
    # Token is not required, but if an invalid token provided,
    # we need to tell the client with a 401 error
    validate_token_if_auth_header_exists(request)

    return jsonify(schema_manager.get_all_entity_types())

"""
Retrive all the entity nodes for a given entity type
Result filtering is supported based on query string
For example: /<entity_type>/entities?property=uuid

Parameters
----------
entity_type : str
    One of the supported entity types: Dataset, Sample, Donor
    Will handle Collection via API endpoint `/collections`

Returns
-------
json
    All the entity nodes in a list of the target entity type
"""
@app.route('/<entity_type>/entities', methods = ['GET'])
def get_entities_by_type(entity_type):
    final_result = []

    # Normalize user provided entity_type
    normalized_entity_type = schema_manager.normalize_entity_type(entity_type)

    # Validate the normalized_entity_type to ensure it's one of the accepted types
    try:
        schema_manager.validate_normalized_entity_type(normalized_entity_type)
    except schema_errors.InvalidNormalizedEntityTypeException as e:
        bad_request_error("Invalid entity type provided: " + entity_type)

    # Handle Collections retrieval using a different endpoint 
    if normalized_entity_type == 'Collection':
        bad_request_error("Please use another API endpoint `/collections` to query collections")

    # Result filtering based on query string
    if bool(request.args):
        property_key = request.args.get('property')

        if property_key is not None:
            result_filtering_accepted_property_keys = ['uuid']

            # Validate the target property
            if property_key not in result_filtering_accepted_property_keys:
                bad_request_error(f"Only the following property keys are supported in the query string: {COMMA_SEPARATOR.join(result_filtering_accepted_property_keys)}")
            
            # Only return a list of the filtered property value of each entity
            property_list = app_neo4j_queries.get_entities_by_type(neo4j_driver_instance, normalized_entity_type, property_key)

            # Final result
            final_result = property_list
        else:
            bad_request_error("The specified query string is not supported. Use '?property=<key>' to filter the result")
    # Return all the details if no property filtering
    else:
        # Get user token from Authorization header
        # Currently the Gateway requires a token for this endpoint
        user_token = get_user_token(request)

        # Get back a list of entity dicts for the given entity type
        entities_list = app_neo4j_queries.get_entities_by_type(neo4j_driver_instance, normalized_entity_type)

        # Generate trigger data and merge into a big dict
        # Skip some of the properties that are time-consuming to generate via triggers
        # direct_ancestor for Sample, direct_ancestors/collections/upload for Dataset, 
        # datasets for Upload
        properties_to_skip = [
            'direct_ancestor', 
            'direct_ancestors', 
            'collections', 
            'upload', 
            'datasets'
        ]

        complete_entities_list = schema_manager.get_complete_entities_list(user_token, entities_list, properties_to_skip)

        # Final result after normalization
        final_result = schema_manager.normalize_entities_list_for_response(complete_entities_list)

    # Response with the final result
    return jsonify(final_result)


"""
Retrive the collection detail by id

The gateway treats this endpoint as public accessible

An optional Globus nexus token can be provided in a standard Authentication Bearer header. If a valid token
is provided with group membership in the HuBMAP-Read group any collection matching the id will be returned.
otherwise if no token is provided or a valid token with no HuBMAP-Read group membership then
only a public collection will be returned.  Public collections are defined as being published via a DOI 
(collection.registered_doi not null) and at least one of the connected datasets is public
(dataset.status == 'Published'). For public collections only connected datasets that are
public are returned with it.

Parameters
----------
id : str
    The HuBMAP ID (e.g. HBM123.ABCD.456) or UUID of target collection 

Returns
-------
json
    The collection detail with a list of connected datasets (only public datasets 
    if user doesn't have the right access permission)
"""
@app.route('/collections/<id>', methods = ['GET'])
def get_collection(id):
    # Token is not required, but if an invalid token provided,
    # we need to tell the client with a 401 error
    validate_token_if_auth_header_exists(request)

    # Use the internal token to query the target collection 
    # since public collections don't require user token
    token = get_internal_token()

    # Query target entity against uuid-api and neo4j and return as a dict if exists
    collection_dict = query_target_entity(id, token)

    # A bit validation 
    if collection_dict['entity_type'] != 'Collection':
        bad_request_error("Target entity of the given id is not a collection")

    # Try to get user token from Authorization header 
    # It's highly possible that there's no token provided
    user_token = get_user_token(request)

    # The user_token is flask.Response on error
    # Without token, the user can only access public collections, modify the collection result
    # by only returning public datasets attached to this collection
    if isinstance(user_token, Response):
        # When the requested collection is not public, send back 401
        if ('registered_doi' not in collection_dict) or ('doi_url' not in collection_dict):
            # Require a valid token in this case
            unauthorized_error("The reqeusted collection is not public, a Globus token with the right access permission is required.")
        
        # Otherwise only return the public datasets attached to this collection
        # for Collection.datasets property
        complete_dict = get_complete_public_collection_dict(collection_dict)
    else:
        # When the nexus token is valid, but the user doesn't belong to HuBMAP-READ group
        # Or the token is valid but doesn't contain group information (auth token or transfer token)
        # Only return the public datasets attached to this Collection
        if not user_in_hubmap_read_group(request):
            complete_dict = get_complete_public_collection_dict(collection_dict)
        else:
            # We'll need to return all the properties including those 
            # generated by `on_read_trigger` to have a complete result
            complete_dict = schema_manager.get_complete_entity_result(user_token, collection_dict)

    # Will also filter the result based on schema
    normalized_complete_dict = schema_manager.normalize_entity_result_for_response(complete_dict)

    # Response with the final result
    return jsonify(normalized_complete_dict)


"""
Retrive all the public collections

The gateway treats this endpoint as public accessible

Result filtering is supported based on query string
For example: /collections?property=uuid

Only return public collections, for either 
- a valid token in HuBMAP-Read group, 
- a valid token with no HuBMAP-Read group or 
- no token at all

Public collections are defined as being published via a DOI 
(collection.registered_doi is not null) and at least one of the connected datasets is published
(dataset.status == 'Published'). For public collections only connected datasets that are
published are returned with it.

Returns
-------
json
    A list of all the public collection dictionaries (with attached public datasts)
"""
@app.route('/collections', methods = ['GET'])
def get_collections():
    final_result = []

    # Token is not required, but if an invalid token provided,
    # we need to tell the client with a 401 error
    validate_token_if_auth_header_exists(request)

    normalized_entity_type = 'Collection'

    # Result filtering based on query string
    if bool(request.args):
        property_key = request.args.get('property')

        if property_key is not None:
            result_filtering_accepted_property_keys = ['uuid']

            # Validate the target property
            if property_key not in result_filtering_accepted_property_keys:
                bad_request_error(f"Only the following property keys are supported in the query string: {COMMA_SEPARATOR.join(result_filtering_accepted_property_keys)}")
            
            # Only return a list of the filtered property value of each public collection
            final_result = app_neo4j_queries.get_public_collections(neo4j_driver_instance, property_key)
        else:
            bad_request_error("The specified query string is not supported. Use '?property=<key>' to filter the result")
    # Return all the details if no property filtering
    else: 
        # Use the internal token since no user token is requried to access public collections
        token = get_internal_token()

        # Get back a list of public collections dicts
        collections_list = app_neo4j_queries.get_public_collections(neo4j_driver_instance)
        
        # Modify the Collection.datasets property for each collection dict 
        # to contain only public datasets
        for collection_dict in collections_list:
            # Only return the public datasets attached to this collection for Collection.datasets property
            collection_dict = get_complete_public_collection_dict(collection_dict)
            
        # Generate trigger data and merge into a big dict
        # and skip some of the properties that are time-consuming to generate via triggers
        properties_to_skip = ['datasets']
        complete_collections_list = schema_manager.get_complete_entities_list(token, collections_list, properties_to_skip)

        # Final result after normalization
        final_result = schema_manager.normalize_entities_list_for_response(complete_collections_list)

    # Response with the final result
    return jsonify(final_result)


"""
Create an entity of the target type in neo4j

Parameters
----------
entity_type : str
    One of the target entity types (case-insensitive since will be normalized): Dataset, Donor, Sample, Upload

Returns
-------
json
    All the properties of the newly created entity
"""
@app.route('/entities/<entity_type>', methods = ['POST'])
def create_entity(entity_type):
    # Get user token from Authorization header
    user_token = get_user_token(request)

    # Normalize user provided entity_type
    normalized_entity_type = schema_manager.normalize_entity_type(entity_type)

    # Validate the normalized_entity_type to make sure it's one of the accepted types
    try:
        schema_manager.validate_normalized_entity_type(normalized_entity_type)
    except schema_errors.InvalidNormalizedEntityTypeException as e:
        bad_request_error(f"Invalid entity type provided: {entity_type}")

    # Execute entity level validator defined in schema yaml before entity creation
    # Currently on Dataset and Upload creation require application header
    try:
        schema_manager.execute_entity_level_validator('before_entity_create_validator', normalized_entity_type, request.headers)
    except schema_errors.MissingApplicationHeaderException as e: 
        bad_request_error(e)  
    except schema_errors.InvalidApplicationHeaderException as e: 
        bad_request_error(e)
    
    # Always expect a json body
    require_json(request)

    # Parse incoming json string into json data(python dict object)
    json_data_dict = request.get_json()

    # Validate request json against the yaml schema
    try:
        schema_manager.validate_json_data_against_schema(json_data_dict, normalized_entity_type)
    except schema_errors.SchemaValidationException as e:
        # No need to log the validation errors
        bad_request_error(str(e))

    # Sample and Dataset: additional validation, create entity, after_create_trigger
    # Collection and Donor: create entity
    if normalized_entity_type == 'Sample':
        # A bit more validation to ensure if `organ` code is set, the `specimen_type` must be set to "organ"
        # Vise versa, if `specimen_type` is set to "organ", `organ` code is required
        if ('specimen_type' in json_data_dict) and (json_data_dict['specimen_type'].lower() == 'organ'):
            if ('organ' not in json_data_dict) or (json_data_dict['organ'].strip() == ''):
                bad_request_error("A valid organ code is required when the specimen_type is organ")
        else:
            if 'organ' in json_data_dict: 
                bad_request_error("The specimen_type must be organ when an organ code is provided")

        # A bit more validation for new sample to be linked to existing source entity
        direct_ancestor_uuid = json_data_dict['direct_ancestor_uuid']
        # Check existence of the direct ancestor (either another Sample or Donor)
        direct_ancestor_dict = query_target_entity(direct_ancestor_uuid, user_token)

        # Creating the ids require organ code to be specified for the samples to be created when the 
        # sample's direct ancestor is a Donor.
        # Must be one of the codes from: https://github.com/hubmapconsortium/search-api/blob/test-release/src/search-schema/data/definitions/enums/organ_types.yaml
        if direct_ancestor_dict['entity_type'] == 'Donor':
            # `specimen_type` is required on create
            if json_data_dict['specimen_type'].lower() != 'organ':
                bad_request_error("The specimen_type must be organ since the direct ancestor is a Donor")

            # Currently we don't validate the provided organ code though
            if ('organ' not in json_data_dict) or (json_data_dict['organ'].strip() == ''):
                bad_request_error("A valid organ code is required when the direct ancestor is a Donor")

        # Generate 'before_create_triiger' data and create the entity details in Neo4j
        merged_dict = create_entity_details(request, normalized_entity_type, user_token, json_data_dict)
    elif normalized_entity_type == 'Dataset':
        # `direct_ancestor_uuids` is required for creating new Dataset
        # Check existence of those direct ancestors
        for direct_ancestor_uuid in json_data_dict['direct_ancestor_uuids']:
            direct_ancestor_dict = query_target_entity(direct_ancestor_uuid, user_token)

        # Also check existence of the previous revision dataset if specified
        if 'previous_revision_uuid' in json_data_dict:
            previous_version_dict = query_target_entity(json_data_dict['previous_revision_uuid'], user_token)

            # Make sure the previous version entity is either a Dataset or Sample
            if previous_version_dict['entity_type'] not in ['Dataset', 'Sample']:
                bad_request_error(f"The previous_revision_uuid specified for this dataset must be either a Dataset or Sample")

            # Also need to validate if the given 'previous_revision_uuid' has already had 
            # an exisiting next revision
            # Only return a list of the uuids, no need to get back the list of dicts
            next_revisions_list = app_neo4j_queries.get_next_revisions(neo4j_driver_instance, previous_version_dict['uuid'], 'uuid')
            
            # As long as the list is not empty, tell the users to use a different 'previous_revision_uuid'
            if next_revisions_list:
                bad_request_error(f"The previous_revision_uuid specified for this dataset has already had a next revision")

        # Generate 'before_create_triiger' data and create the entity details in Neo4j
        merged_dict = create_entity_details(request, normalized_entity_type, user_token, json_data_dict)
    else:
        # Generate 'before_create_triiger' data and create the entity details in Neo4j
        merged_dict = create_entity_details(request, normalized_entity_type, user_token, json_data_dict)
    
    # For Donor: link to parent Lab node
    # For Sample: link to existing direct ancestor
    # For Dataset: link to direct ancestors
    # For Upload: link to parent Lab node
    after_create(normalized_entity_type, user_token, merged_dict)

    # We'll need to return all the properties including those 
    # generated by `on_read_trigger` to have a complete result
    complete_dict = schema_manager.get_complete_entity_result(user_token, merged_dict)

    # Will also filter the result based on schema
    normalized_complete_dict = schema_manager.normalize_entity_result_for_response(complete_dict)

    # Also index the new entity node in elasticsearch via search-api
    reindex_entity(complete_dict['uuid'], user_token)

    return jsonify(normalized_complete_dict)


"""
Create multiple samples from the same source entity

Parameters
----------
count : str
    The number of samples to be created

Returns
-------
json
    All the properties of the newly created entity
"""
@app.route('/entities/multiple-samples/<count>', methods = ['POST'])
def create_multiple_samples(count):
    # Get user token from Authorization header
    user_token = get_user_token(request)

    # Normalize user provided entity_type
    normalized_entity_type = 'Sample'

    # Always expect a json body
    require_json(request)

    # Parse incoming json string into json data(python dict object)
    json_data_dict = request.get_json()

    # Validate request json against the yaml schema
    try:
        schema_manager.validate_json_data_against_schema(json_data_dict, normalized_entity_type)
    except schema_errors.SchemaValidationException as e:
        # No need to log the validation errors
        bad_request_error(str(e))

    # `direct_ancestor_uuid` is required on create
    # Check existence of the direct ancestor (either another Sample or Donor)
    direct_ancestor_dict = query_target_entity(json_data_dict['direct_ancestor_uuid'], user_token)

    # Creating the ids require organ code to be specified for the samples to be created when the 
    # sample's direct ancestor is a Donor.
    # Must be one of the codes from: https://github.com/hubmapconsortium/search-api/blob/test-release/src/search-schema/data/definitions/enums/organ_types.yaml
    if direct_ancestor_dict['entity_type'] == 'Donor':
        # `specimen_type` is required on create
        if json_data_dict['specimen_type'].lower() != 'organ':
            bad_request_error("The specimen_type must be organ since the direct ancestor is a Donor")

        # Currently we don't validate the provided organ code though
        if ('organ' not in json_data_dict) or (not json_data_dict['organ']):
            bad_request_error("A valid organ code is required since the direct ancestor is a Donor")

    # Generate 'before_create_triiger' data and create the entity details in Neo4j
    generated_ids_dict_list = create_multiple_samples_details(request, normalized_entity_type, user_token, json_data_dict, count)

    # Also index the each new Sample node in elasticsearch via search-api
    for id_dict in generated_ids_dict_list:
        reindex_entity(id_dict['uuid'], user_token)

    return jsonify(generated_ids_dict_list)


"""
Update the properties of a given entity, no Collection stuff

Parameters
----------
entity_type : str
    One of the normalized entity types: Dataset, Collection, Sample, Donor
id : str
    The HuBMAP ID (e.g. HBM123.ABCD.456) or UUID of target entity 

Returns
-------
json
    All the updated properties of the target entity
"""
@app.route('/entities/<id>', methods = ['PUT'])
def update_entity(id):
    # Get user token from Authorization header
    user_token = get_user_token(request)

    # Always expect a json body
    require_json(request)

    # Parse incoming json string into json data(python dict object)
    json_data_dict = request.get_json() 

    # Get target entity and return as a dict if exists
    entity_dict = query_target_entity(id, user_token)

    # Normalize user provided entity_type
    normalized_entity_type = schema_manager.normalize_entity_type(entity_dict['entity_type'])

    # Note, we don't support entity level validators on entity update via PUT
    # Only entity create via POST is supported at the entity level

    # Validate request json against the yaml schema
    # Pass in the entity_dict for missing required key check, this is different from creating new entity
    try:
        schema_manager.validate_json_data_against_schema(json_data_dict, normalized_entity_type, existing_entity_dict = entity_dict)
    except schema_errors.SchemaValidationException as e:
        # No need to log the validation errors
        bad_request_error(str(e))

    # Execute property level validators defined in schema yaml before entity property update
    try:
        schema_manager.execute_property_level_validators('before_property_update_validators', normalized_entity_type, request.headers, entity_dict, json_data_dict)
    except (schema_errors.MissingApplicationHeaderException, 
            schema_errors.InvalidApplicationHeaderException, 
            KeyError, 
            ValueError) as e: 
        bad_request_error(e)

    # Sample, Dataset, and Upload: additional validation, update entity, after_update_trigger
    # Collection and Donor: update entity
    if normalized_entity_type == 'Sample':
        # A bit more validation for updating the sample and the linkage to existing source entity
        has_direct_ancestor_uuid = False
        if ('direct_ancestor_uuid' in json_data_dict) and json_data_dict['direct_ancestor_uuid']:
            has_direct_ancestor_uuid = True

            direct_ancestor_uuid = json_data_dict['direct_ancestor_uuid']
            # Check existence of the source entity
            direct_ancestor_dict = query_target_entity(direct_ancestor_uuid, user_token)
            # Also make sure it's either another Sample or a Donor
            if direct_ancestor_dict['entity_type'] not in ['Donor', 'Sample']:
                bad_request_error(f"The uuid: {direct_ancestor_uuid} is not a Donor neither a Sample, cannot be used as the direct ancestor of this Sample")

        # Generate 'before_update_triiger' data and update the entity details in Neo4j
        merged_updated_dict = update_entity_details(request, normalized_entity_type, user_token, json_data_dict, entity_dict)

        # Handle linkages update via `after_update_trigger` methods 
        if has_direct_ancestor_uuid:
            after_update(normalized_entity_type, user_token, merged_updated_dict)
    elif normalized_entity_type == 'Dataset':    
        # A bit more validation if `direct_ancestor_uuids` provided
        has_direct_ancestor_uuids = False
        if ('direct_ancestor_uuids' in json_data_dict) and (json_data_dict['direct_ancestor_uuids']):
            has_direct_ancestor_uuids = True

            # Check existence of those source entities
            for direct_ancestor_uuid in json_data_dict['direct_ancestor_uuids']:
                direct_ancestor_dict = query_target_entity(direct_ancestor_uuid, user_token)
        
        # Generate 'before_update_trigger' data and update the entity details in Neo4j
        merged_updated_dict = update_entity_details(request, normalized_entity_type, user_token, json_data_dict, entity_dict)

        # Handle linkages update via `after_update_trigger` methods 
        if has_direct_ancestor_uuids:
            after_update(normalized_entity_type, user_token, merged_updated_dict)
    elif normalized_entity_type == 'Upload': 
        has_dataset_uuids_to_link = False
        if ('dataset_uuids_to_link' in json_data_dict) and (json_data_dict['dataset_uuids_to_link']):
            has_dataset_uuids_to_link = True

            # Check existence of those datasets to be linked
            # If one of the datasets to be linked appears to be already linked, 
            # neo4j query won't create the new linkage due to the use of `MERGE`
            for dataset_uuid in json_data_dict['dataset_uuids_to_link']:
                dataset_dict = query_target_entity(dataset_uuid, user_token)
                # Also make sure it's a Dataset
                if dataset_dict['entity_type'] != 'Dataset':
                    bad_request_error(f"The uuid: {dataset_uuid} is not a Dataset, cannot be linked to this Upload")

        has_dataset_uuids_to_unlink = False
        if ('dataset_uuids_to_unlink' in json_data_dict) and (json_data_dict['dataset_uuids_to_unlink']):
            has_dataset_uuids_to_unlink = True

            # Check existence of those datasets to be unlinked
            # If one of the datasets to be unlinked appears to be not linked at all,
            # the neo4j cypher will simply skip it because it won't match the "MATCH" clause
            # So no need to tell the end users that this dataset is not linked
            # Let alone checking the entity type to ensure it's a Dataset
            for dataset_uuid in json_data_dict['dataset_uuids_to_unlink']:
                dataset_dict = query_target_entity(dataset_uuid, user_token)

        # Generate 'before_update_trigger' data and update the entity details in Neo4j
        merged_updated_dict = update_entity_details(request, normalized_entity_type, user_token, json_data_dict, entity_dict)

        # Handle linkages update via `after_update_trigger` methods 
        if has_dataset_uuids_to_link or has_dataset_uuids_to_unlink:
            after_update(normalized_entity_type, user_token, merged_updated_dict)
    else:
        # Generate 'before_update_triiger' data and update the entity details in Neo4j
        merged_updated_dict = update_entity_details(request, normalized_entity_type, user_token, json_data_dict, entity_dict)

    # We'll need to return all the properties including those 
    # generated by `on_read_trigger` to have a complete result
    complete_dict = schema_manager.get_complete_entity_result(user_token, merged_updated_dict)

    # Will also filter the result based on schema
    normalized_complete_dict = schema_manager.normalize_entity_result_for_response(complete_dict)

    # How to handle reindex collection?
    # Also reindex the updated entity node in elasticsearch via search-api
    reindex_entity(entity_dict['uuid'], user_token)

    return jsonify(normalized_complete_dict)

"""
Get all ancestors of the given entity

The gateway treats this endpoint as public accessible

Result filtering based on query string
For example: /ancestors/<id>?property=uuid

Parameters
----------
id : str
    The HuBMAP ID (e.g. HBM123.ABCD.456) or UUID of given entity 

Returns
-------
json
    A list of all the ancestors of the target entity
"""
@app.route('/ancestors/<id>', methods = ['GET'])
def get_ancestors(id):
    final_result = []
    
    # Token is not required, but if an invalid token provided,
    # we need to tell the client with a 401 error
    validate_token_if_auth_header_exists(request)

    # Use the internal token to query the target entity 
    # since public entities don't require user token
    token = get_internal_token()

    # Make sure the id exists in uuid-api and 
    # the corresponding entity also exists in neo4j
    entity_dict = query_target_entity(id, token)
    normalized_entity_type = entity_dict['entity_type']
    uuid = entity_dict['uuid']

    # Collection doesn't have ancestors via Activity nodes
    if normalized_entity_type == 'Collection':
        bad_request_error(f"Unsupported entity type of id {id}: {normalized_entity_type}")
    
    if normalized_entity_type == 'Dataset':
        # Only published/public datasets don't require token
        if entity_dict['status'].lower() != DATASET_STATUS_PUBLISHED:
            # Token is required and the user must belong to HuBMAP-READ group
            token = get_user_token(request, non_public_access_required = True)
    elif normalized_entity_type == 'Sample':
        # The `data_access_level` of Sample can only be either 'public' or 'consortium'
        if entity_dict['data_access_level'] == ACCESS_LEVEL_CONSORTIUM:
            token = get_user_token(request, non_public_access_required = True)
    else:
        # Donor and Upload will always get back an empty list
        # becuase their direct ancestor is Lab, which is being skipped by Neo4j query
        # So no need to execute the code below
        return jsonify(final_result)

    # By now, either the entity is public accessible or the user token has the correct access level
    # Result filtering based on query string
    if bool(request.args):
        property_key = request.args.get('property')

        if property_key is not None:
            result_filtering_accepted_property_keys = ['uuid']

            # Validate the target property
            if property_key not in result_filtering_accepted_property_keys:
                bad_request_error(f"Only the following property keys are supported in the query string: {COMMA_SEPARATOR.join(result_filtering_accepted_property_keys)}")
            
            # Only return a list of the filtered property value of each entity
            property_list = app_neo4j_queries.get_ancestors(neo4j_driver_instance, uuid, property_key)

            # Final result
            final_result = property_list
        else:
            bad_request_error("The specified query string is not supported. Use '?property=<key>' to filter the result")
    # Return all the details if no property filtering
    else:
        ancestors_list = app_neo4j_queries.get_ancestors(neo4j_driver_instance, uuid)

        # Generate trigger data
        # Skip some of the properties that are time-consuming to generate via triggers:
        # director_ancestor for Sample, direct_ancestors/collections/upload for Dataset
        # Also skip next_revision_uuid and previous_revision_uuid for Dataset to avoid additional
        # checks when the target Dataset is public but the revisions are not public
        properties_to_skip = [
            'direct_ancestor', 
            'direct_ancestors', 
            'collections',
            'upload',
            'next_revision_uuid', 
            'previous_revision_uuid'
        ]

        complete_entities_list = schema_manager.get_complete_entities_list(token, ancestors_list, properties_to_skip)

        # Final result after normalization
        final_result = schema_manager.normalize_entities_list_for_response(complete_entities_list)

    return jsonify(final_result)


"""
Get all descendants of the given entity
Result filtering based on query string
For example: /descendants/<id>?property=uuid

Parameters
----------
id : str
    The HuBMAP ID (e.g. HBM123.ABCD.456) or UUID of given entity

Returns
-------
json
    A list of all the descendants of the target entity
"""
@app.route('/descendants/<id>', methods = ['GET'])
def get_descendants(id):
    final_result = []

    # Get user token from Authorization header
    user_token = get_user_token(request)

    # Make sure the id exists in uuid-api and 
    # the corresponding entity also exists in neo4j
    entity_dict = query_target_entity(id, user_token)
    uuid = entity_dict['uuid']

    # Collection and Upload don't have descendants via Activity nodes
    # No need to check, it'll always return empty list

    # Result filtering based on query string
    if bool(request.args):
        property_key = request.args.get('property')

        if property_key is not None:
            result_filtering_accepted_property_keys = ['uuid']

            # Validate the target property
            if property_key not in result_filtering_accepted_property_keys:
                bad_request_error(f"Only the following property keys are supported in the query string: {COMMA_SEPARATOR.join(result_filtering_accepted_property_keys)}")

            # Only return a list of the filtered property value of each entity
            property_list = app_neo4j_queries.get_descendants(neo4j_driver_instance, uuid, property_key)

            # Final result
            final_result = property_list
        else:
            bad_request_error("The specified query string is not supported. Use '?property=<key>' to filter the result")
    # Return all the details if no property filtering
    else:
        descendants_list = app_neo4j_queries.get_descendants(neo4j_driver_instance, uuid)

        # Generate trigger data and merge into a big dict
        # and skip some of the properties that are time-consuming to generate via triggers
        # director_ancestor for Sample, and 
        # direct_ancestors/collections/upload/next_revision_uuid/previous_revision_uuid for Dataset
        properties_to_skip = [
            'direct_ancestor', 
            'direct_ancestors',
            'collections',
            'upload',
            'next_revision_uuid', 
            'previous_revision_uuid'
        ]

        complete_entities_list = schema_manager.get_complete_entities_list(user_token, descendants_list, properties_to_skip)

        # Final result after normalization
        final_result = schema_manager.normalize_entities_list_for_response(complete_entities_list)

    return jsonify(final_result)

"""
Get all parents of the given entity

The gateway treats this endpoint as public accessible

Result filtering based on query string
For example: /parents/<id>?property=uuid

Parameters
----------
id : str
    The HuBMAP ID (e.g. HBM123.ABCD.456) or UUID of given entity

Returns
-------
json
    A list of all the parents of the target entity
"""
@app.route('/parents/<id>', methods = ['GET'])
def get_parents(id):
    final_result = []

    # Token is not required, but if an invalid token provided,
    # we need to tell the client with a 401 error
    validate_token_if_auth_header_exists(request)

    # Use the internal token to query the target entity 
    # since public entities don't require user token
    token = get_internal_token()

    # Make sure the id exists in uuid-api and 
    # the corresponding entity also exists in neo4j
    entity_dict = query_target_entity(id, token)
    normalized_entity_type = entity_dict['entity_type']
    uuid = entity_dict['uuid']

    # Collection doesn't have ancestors via Activity nodes
    if normalized_entity_type == 'Collection':
        bad_request_error(f"Unsupported entity type of id {id}: {normalized_entity_type}")
    
    if normalized_entity_type == 'Dataset':
        # Only published/public datasets don't require token
        if entity_dict['status'].lower() != DATASET_STATUS_PUBLISHED:
            # Token is required and the user must belong to HuBMAP-READ group
            token = get_user_token(request, non_public_access_required = True)
    elif normalized_entity_type == 'Sample':
        # The `data_access_level` of Sample can only be either 'public' or 'consortium'
        if entity_dict['data_access_level'] == ACCESS_LEVEL_CONSORTIUM:
            token = get_user_token(request, non_public_access_required = True)
    else:
        # Donor and Upload will always get back an empty list
        # becuase their direct ancestor is Lab, which is being skipped by Neo4j query
        # So no need to execute the code below
        return jsonify(final_result)

    # By now, either the entity is public accessible or the user token has the correct access level
    # Result filtering based on query string
    if bool(request.args):
        property_key = request.args.get('property')

        if property_key is not None:
            result_filtering_accepted_property_keys = ['uuid']

            # Validate the target property
            if property_key not in result_filtering_accepted_property_keys:
                bad_request_error(f"Only the following property keys are supported in the query string: {COMMA_SEPARATOR.join(result_filtering_accepted_property_keys)}")
            
            # Only return a list of the filtered property value of each entity
            property_list = app_neo4j_queries.get_parents(neo4j_driver_instance, uuid, property_key)

            # Final result
            final_result = property_list
        else:
            bad_request_error("The specified query string is not supported. Use '?property=<key>' to filter the result")
    # Return all the details if no property filtering
    else:
        parents_list = app_neo4j_queries.get_parents(neo4j_driver_instance, uuid)

        # Generate trigger data
        # Skip some of the properties that are time-consuming to generate via triggers:
        # director_ancestor for Sample, direct_ancestors/collections/upload for Dataset
        # Also skip next_revision_uuid and previous_revision_uuid for Dataset to avoid additional
        # checks when the target Dataset is public but the revisions are not public
        properties_to_skip = [
            'direct_ancestor', 
            'direct_ancestors', 
            'collections',
            'upload',
            'next_revision_uuid', 
            'previous_revision_uuid'
        ]

        complete_entities_list = schema_manager.get_complete_entities_list(token, parents_list, properties_to_skip)

        # Final result after normalization
        final_result = schema_manager.normalize_entities_list_for_response(complete_entities_list)

    return jsonify(final_result)

"""
Get all chilren of the given entity
Result filtering based on query string
For example: /children/<id>?property=uuid

Parameters
----------
id : str
    The HuBMAP ID (e.g. HBM123.ABCD.456) or UUID of given entity

Returns
-------
json
    A list of all the children of the target entity
"""
@app.route('/children/<id>', methods = ['GET'])
def get_children(id):
    final_result = []

    # Get user token from Authorization header
    user_token = get_user_token(request)

    # Make sure the id exists in uuid-api and 
    # the corresponding entity also exists in neo4j
    entity_dict = query_target_entity(id, user_token)
    uuid = entity_dict['uuid']

    # Collection and Upload don't have children via Activity nodes
    # No need to check, it'll always return empty list

    # Result filtering based on query string
    if bool(request.args):
        property_key = request.args.get('property')

        if property_key is not None:
            result_filtering_accepted_property_keys = ['uuid']

            # Validate the target property
            if property_key not in result_filtering_accepted_property_keys:
                bad_request_error(f"Only the following property keys are supported in the query string: {COMMA_SEPARATOR.join(result_filtering_accepted_property_keys)}")
            
            # Only return a list of the filtered property value of each entity
            property_list = app_neo4j_queries.get_children(neo4j_driver_instance, uuid, property_key)

            # Final result
            final_result = property_list
        else:
            bad_request_error("The specified query string is not supported. Use '?property=<key>' to filter the result")
    # Return all the details if no property filtering
    else:
        children_list = app_neo4j_queries.get_children(neo4j_driver_instance, uuid)

        # Generate trigger data and merge into a big dict
        # and skip some of the properties that are time-consuming to generate via triggers
        # director_ancestor for Sample, and 
        # direct_ancestors/collections/upload/next_revision_uuid/previous_revision_uuid for Dataset
        properties_to_skip = [
            'direct_ancestor', 
            'direct_ancestors',
            'collections',
            'upload',
            'next_revision_uuid', 
            'previous_revision_uuid'
        ]

        complete_entities_list = schema_manager.get_complete_entities_list(user_token, children_list, properties_to_skip)

        # Final result after normalization
        final_result = schema_manager.normalize_entities_list_for_response(complete_entities_list)

    return jsonify(final_result)


"""
Get all previous revisions of the given entity
Result filtering based on query string
For example: /previous_revisions/<id>?property=uuid

Parameters
----------
id : str
    The HuBMAP ID (e.g. HBM123.ABCD.456) or UUID of given entity

Returns
-------
json
    A list of entities that are the previous revisions of the target entity
"""
@app.route('/previous_revisions/<id>', methods = ['GET'])
def get_previous_revisions(id):
    # Get user token from Authorization header
    user_token = get_user_token(request)

    # Make sure the id exists in uuid-api and
    # the corresponding entity also exists in neo4j
    entity_dict = query_target_entity(id, user_token)
    uuid = entity_dict['uuid']

    # Result filtering based on query string
    if bool(request.args):
        property_key = request.args.get('property')

        if property_key is not None:
            result_filtering_accepted_property_keys = ['uuid']

            # Validate the target property
            if property_key not in result_filtering_accepted_property_keys:
                bad_request_error(f"Only the following property keys are supported in the query string: {COMMA_SEPARATOR.join(result_filtering_accepted_property_keys)}")

            # Only return a list of the filtered property value of each entity
            property_list = app_neo4j_queries.get_previous_revisions(neo4j_driver_instance, uuid, property_key)

            # Final result
            final_result = property_list
        else:
            bad_request_error("The specified query string is not supported. Use '?property=<key>' to filter the result")
    # Return all the details if no property filtering
    else:
        descendants_list = app_neo4j_queries.get_previous_revisions(neo4j_driver_instance, uuid)

        # Generate trigger data and merge into a big dict
        # and skip some of the properties that are time-consuming to generate via triggers
        # datasts for Collection, director_ancestor for Sample, and direct_ancestors for Dataset
        properties_to_skip = ['collections', 'upload', 'direct_ancestors']
        complete_entities_list = schema_manager.get_complete_entities_list(user_token, descendants_list, properties_to_skip)

        # Final result after normalization
        final_result = schema_manager.normalize_entities_list_for_response(complete_entities_list)

    return jsonify(final_result)


"""
Get all next revisions of the given entity
Result filtering based on query string
For example: /next_revisions/<id>?property=uuid

Parameters
----------
id : str
    The HuBMAP ID (e.g. HBM123.ABCD.456) or UUID of given entity

Returns
-------
json
    A list of entities that are the next revisions of the target entity
"""
@app.route('/next_revisions/<id>', methods = ['GET'])
def get_next_revisions(id):
    # Get user token from Authorization header
    user_token = get_user_token(request)

    # Make sure the id exists in uuid-api and 
    # the corresponding entity also exists in neo4j
    entity_dict = query_target_entity(id, user_token)
    uuid = entity_dict['uuid']

    # Result filtering based on query string
    if bool(request.args):
        property_key = request.args.get('property')

        if property_key is not None:
            result_filtering_accepted_property_keys = ['uuid']

            # Validate the target property
            if property_key not in result_filtering_accepted_property_keys:
                bad_request_error(f"Only the following property keys are supported in the query string: {COMMA_SEPARATOR.join(result_filtering_accepted_property_keys)}")

            # Only return a list of the filtered property value of each entity
            property_list = app_neo4j_queries.get_next_revisions(neo4j_driver_instance, uuid, property_key)

            # Final result
            final_result = property_list
        else:
            bad_request_error("The specified query string is not supported. Use '?property=<key>' to filter the result")
    # Return all the details if no property filtering
    else:
        descendants_list = app_neo4j_queries.get_next_revisions(neo4j_driver_instance, uuid)

        # Generate trigger data and merge into a big dict
        # and skip some of the properties that are time-consuming to generate via triggers
        # datasts for Collection, director_ancestor for Sample, and direct_ancestors for Dataset
        properties_to_skip = ['collections', 'upload', 'direct_ancestors']
        complete_entities_list = schema_manager.get_complete_entities_list(user_token, descendants_list, properties_to_skip)

        # Final result after normalization
        final_result = schema_manager.normalize_entities_list_for_response(complete_entities_list)

    return jsonify(final_result)



"""
Link the given list of datasets to the target collection

JSON request body example:
{
    "dataset_uuids": [
        "fb6757b606ac35be7fa85062fde9c2e1",
        "81a9fa68b2b4ea3e5f7cb17554149473",
        "3ac0768d61c6c84f0ec59d766e123e05",
        "0576b972e074074b4c51a61c3d17a6e3"
    ]
}

Parameters
----------
collection_uuid : str
    The UUID of target collection 

Returns
-------
json
    JSON string containing a success message with 200 status code
"""
@app.route('/collections/<collection_uuid>/add-datasets', methods = ['PUT'])
def add_datasets_to_collection(collection_uuid):
    # Get user token from Authorization header
    user_token = get_user_token(request)

    # Query target entity against uuid-api and neo4j and return as a dict if exists
    entity_dict = query_target_entity(collection_uuid, user_token)
    if entity_dict['entity_type'] != 'Collection':
        bad_request_error(f"The UUID provided in URL is not a Collection: {collection_uuid}")

    # Always expect a json body
    require_json(request)

    # Parse incoming json string into json data(python list object)
    json_data_dict = request.get_json()

    if 'dataset_uuids' not in json_data_dict:
        bad_request_error("Missing 'dataset_uuids' key in the request JSON.")

    if not json_data_dict['dataset_uuids']:
        bad_request_error("JSON field 'dataset_uuids' can not be empty list.")

    # Now we have a list of uuids
    dataset_uuids_list = json_data_dict['dataset_uuids']

    # Make sure all the given uuids are datasets
    for dataset_uuid in dataset_uuids_list:
        entity_dict = query_target_entity(dataset_uuid, user_token)
        if entity_dict['entity_type'] != 'Dataset':
            bad_request_error(f"The UUID provided in JSON is not a Dataset: {dataset_uuid}")

    try:
        app_neo4j_queries.add_datasets_to_collection(neo4j_driver_instance, collection_uuid, dataset_uuids_list)
    except TransactionError:
        msg = "Failed to create the linkage between the given datasets and the target collection"
        # Log the full stack trace, prepend a line with our message
        logger.exception(msg)
        # Terminate and let the users know
        internal_server_error(msg)

    # Send response with success message
    return jsonify(message = "Successfully added all the specified datasets to the target collection")

"""
Redirect a request from a doi service for a dataset or collection

The gateway treats this endpoint as public accessible

Parameters
----------
id : str
    The HuBMAP ID (e.g. HBM123.ABCD.456) or UUID of the target entity
"""
# To continue supporting the already published collection DOIs
@app.route('/collection/redirect/<id>', methods = ['GET'])
# New route
@app.route('/doi/redirect/<id>', methods = ['GET'])
def doi_redirect(id):
    # Use the internal token to query the target entity 
    # since public entities don't require user token
    token = get_internal_token()

    # Query target entity against uuid-api and neo4j and return as a dict if exists
    entity_dict = query_target_entity(id, token)

    entity_type = entity_dict['entity_type']

    # Only for collection
    if entity_type not in ['Collection', 'Dataset']:
        bad_request_error("The target entity of the specified id must be a Collection or Dataset")

    uuid = entity_dict['uuid']

    # URL template
    redirect_url = app.config['DOI_REDIRECT_URL']

    if (redirect_url.lower().find('<entity_type>') == -1) or (redirect_url.lower().find('<identifier>') == -1):
        # Log the full stack trace, prepend a line with our message
        msg = "Incorrect configuration value for 'DOI_REDIRECT_URL'"
        logger.exception(msg)
        internal_server_error(msg)

    rep_entity_type_pattern = re.compile(re.escape('<entity_type>'), re.RegexFlag.IGNORECASE)
    redirect_url = rep_entity_type_pattern.sub(entity_type.lower(), redirect_url)

    rep_identifier_pattern = re.compile(re.escape('<identifier>'), re.RegexFlag.IGNORECASE)
    redirect_url = rep_identifier_pattern.sub(uuid, redirect_url)

    resp = Response("page has moved", 307)
    resp.headers['Location'] = redirect_url

    return resp    


"""
Redirection method created for REFERENCE organ DOI redirection, but can be for others if needed

The gateway treats this endpoint as public accessible

Parameters
----------
hmid : str
    The HuBMAP ID (e.g. HBM123.ABCD.456)
"""
@app.route('/redirect/<hmid>', methods = ['GET'])
def redirect(hmid):
    cid = hmid.upper().strip()
    if cid in reference_redirects:
        redir_url = reference_redirects[cid]
        resp = Response("page has moved", 307)
        resp.headers['Location'] = redir_url
        return resp
    else:
        return Response(f"{hmid} not found.", 404)
    
"""
Get the Globus URL to the given Dataset or Upload

The gateway treats this endpoint as public accessible

It will provide a Globus URL to the dataset/upload directory in of three Globus endpoints based on the access
level of the user (public, consortium or protected), public only, of course, if no token is provided.
If a dataset/upload isn't found a 404 will be returned. There is a chance that a 500 can be returned, but not
likely under normal circumstances, only for a misconfigured or failing in some way endpoint. 

If the Auth token is provided but is expired or invalid a 401 is returned. If access to the dataset/upload 
is not allowed for the user (or lack of user) a 403 is returned.

Parameters
----------
id : str
    The HuBMAP ID (e.g. HBM123.ABCD.456) or UUID of given entity

Returns
-------
Response
    200 with the Globus Application URL to the directory of dataset/upload
    404 Dataset/Upload not found
    403 Access Forbidden
    401 Unauthorized (bad or expired token)
    500 Unexpected server or other error
"""
# Thd old routes for backward compatibility - will be deprecated eventually
@app.route('/entities/dataset/globus-url/<id>', methods = ['GET'])
@app.route('/dataset/globus-url/<id>', methods = ['GET'])
# New route
@app.route('/entities/<id>/globus-url', methods = ['GET'])
def get_globus_url(id):
    # Token is not required, but if an invalid token provided,
    # we need to tell the client with a 401 error
    validate_token_if_auth_header_exists(request)

    # Use the internal token to query the target entity 
    # since public entities don't require user token
    token = get_internal_token()

    # Query target entity against uuid-api and neo4j and return as a dict if exists
    # Then retrieve the allowable data access level (public, protected or consortium)
    # for the dataset and HuBMAP Component ID that the dataset belongs to
    entity_dict = query_target_entity(id, token)
    uuid = entity_dict['uuid']
    normalized_entity_type = entity_dict['entity_type']
    
    # Only for Dataset and Upload
    if normalized_entity_type not in ['Dataset', 'Upload']:
        bad_request_error("The target entity of the specified id is not a Dataset nor a Upload")
    
    # Upload doesn't have this 'data_access_level' property, we treat it as 'protected'
    # For Dataset, if no access level is present, default to protected too
    if not 'data_access_level' in entity_dict or string_helper.isBlank(entity_dict['data_access_level']):
        entity_data_access_level = ACCESS_LEVEL_PROTECTED
    else:
        entity_data_access_level = entity_dict['data_access_level']

    # Get the globus groups info based on the groups json file in commons package
    globus_groups_info = globus_groups.get_globus_groups_info()
    groups_by_id_dict = globus_groups_info['by_id']
  
    if not 'group_uuid' in entity_dict or string_helper.isBlank(entity_dict['group_uuid']):
        msg = f"The 'group_uuid' property is not set for {normalized_entity_type} with uuid: {uuid}"
        logger.exception(msg)
        internal_server_error(msg)

    group_uuid = entity_dict['group_uuid']

    # Validate the group_uuid
    try:
        schema_manager.validate_entity_group_uuid(group_uuid)
    except schema_errors.NoDataProviderGroupException:
        msg = f"Invalid 'group_uuid': {group_uuid} for {normalized_entity_type} with uuid: {uuid}"
        logger.exception(msg)
        internal_server_error(msg)

    group_name = groups_by_id_dict[group_uuid]['displayname']

    try:
        # Get user data_access_level based on token if provided
        # If no Authorization header, default user_info['data_access_level'] == 'public'
        # The user_info contains HIGHEST access level of the user based on the token
        # This call raises an HTTPException with a 401 if any auth issues encountered
        user_info = auth_helper_instance.getUserDataAccessLevel(request)
    # If returns HTTPException with a 401, expired/invalid token
    except HTTPException:
        unauthorized_error("The provided token is invalid or expired")   

    # The user is in the Globus group with full access to thie dataset,
    # so they have protected level access to it
    if ('hmgroupids' in user_info) and (group_uuid in user_info['hmgroupids']):
        user_data_access_level = ACCESS_LEVEL_PROTECTED
    else:
        if not 'data_access_level' in user_info:
            msg = f"Unexpected error, data access level could not be found for user trying to access {normalized_entity_type} id: {id}"
            logger.exception(msg)
            return internal_server_error(msg)        
        
        user_data_access_level = user_info['data_access_level'].lower()

    #construct the Globus URL based on the highest level of access that the user has
    #and the level of access allowed for the dataset
    #the first "if" checks to see if the user is a member of the Consortium group
    #that allows all access to this dataset, if so send them to the "protected"
    #endpoint even if the user doesn't have full access to all protected data
    globus_server_uuid = None     
    dir_path = ''
    
    # Note: `entity_data_access_level` for Upload is always default to 'protected'
    # public access
    if entity_data_access_level == ACCESS_LEVEL_PUBLIC:
        globus_server_uuid = app.config['GLOBUS_PUBLIC_ENDPOINT_UUID']
        access_dir = access_level_prefix_dir(app.config['PUBLIC_DATA_SUBDIR'])
        dir_path = dir_path +  access_dir + "/"
    # consortium access
    elif (entity_data_access_level == ACCESS_LEVEL_CONSORTIUM) and (not user_data_access_level == ACCESS_LEVEL_PUBLIC):
        globus_server_uuid = app.config['GLOBUS_CONSORTIUM_ENDPOINT_UUID']
        access_dir = access_level_prefix_dir(app.config['CONSORTIUM_DATA_SUBDIR'])
        dir_path = dir_path + access_dir + group_name + "/"
    # protected access
    elif (entity_data_access_level == ACCESS_LEVEL_PROTECTED) and (user_data_access_level == ACCESS_LEVEL_PROTECTED):
        globus_server_uuid = app.config['GLOBUS_PROTECTED_ENDPOINT_UUID']
        access_dir = access_level_prefix_dir(app.config['PROTECTED_DATA_SUBDIR'])
        dir_path = dir_path + access_dir + group_name + "/"

    if globus_server_uuid is None:
        forbidden_error("Access not granted")

    dir_path = dir_path + uuid + "/"
    dir_path = urllib.parse.quote(dir_path, safe='')

    #https://app.globus.org/file-manager?origin_id=28bbb03c-a87d-4dd7-a661-7ea2fb6ea631&origin_path=%2FIEC%20Testing%20Group%2F03584b3d0f8b46de1b629f04be156879%2F
    url = hm_file_helper.ensureTrailingSlashURL(app.config['GLOBUS_APP_BASE_URL']) + "file-manager?origin_id=" + globus_server_uuid + "&origin_path=" + dir_path  
            
    return Response(url, 200)


"""
Retrive the latest (newest) revision of a Dataset

Public/Consortium access rules apply - if no token/consortium access then 
must be for a public dataset and the returned Dataset must be the latest public version.

Parameters
----------
id : str
    The HuBMAP ID (e.g. HBM123.ABCD.456) or UUID of target entity 

Returns
-------
json
    The detail of the latest revision dataset if exists
    Otherwise an empty JSON object {}
"""
@app.route('/datasets/<id>/latest-revision', methods = ['GET'])
def get_dataset_latest_revision(id):
    # Token is not required, but if an invalid token provided,
    # we need to tell the client with a 401 error
    validate_token_if_auth_header_exists(request)

    # Use the internal token to query the target entity 
    # since public entities don't require user token
    token = get_internal_token() 

    # Query target entity against uuid-api and neo4j and return as a dict if exists
    entity_dict = query_target_entity(id, token)
    normalized_entity_type = entity_dict['entity_type']
    uuid = entity_dict['uuid']

    # Only for Dataset 
    if normalized_entity_type != 'Dataset':
        bad_request_error("The entity of given id is not a Dataset")

    latest_revision_dict = {}

    # Only published/public datasets don't require token
    if entity_dict['status'].lower() != DATASET_STATUS_PUBLISHED:
        # Token is required and the user must belong to HuBMAP-READ group
        token = get_user_token(request, non_public_access_required = True)

        latest_revision_dict = app_neo4j_queries.get_dataset_latest_revision(neo4j_driver_instance, uuid)
    else:
        # Default to the latest "public" revision dataset 
        # when no token or not a valid HuBMAP-Read token
        latest_revision_dict = app_neo4j_queries.get_dataset_latest_revision(neo4j_driver_instance, uuid, public = True)

        # Send back the real latest revision dataset if a valid HuBMAP-Read token presents
        if user_in_hubmap_read_group(request):
            latest_revision_dict = app_neo4j_queries.get_dataset_latest_revision(neo4j_driver_instance, uuid)
            
    # We'll need to return all the properties including those 
    # generated by `on_read_trigger` to have a complete result
    # E.g., the 'previous_revision_uuid'
    # Here we skip the 'next_revision_uuid' property becase when the "public" latest revision dataset
    # is not the real latest revision, we don't want the users to see it
    properties_to_skip = [
        'next_revision_uuid'
    ]

    # On entity retrieval, the 'on_read_trigger' doesn't really need a token
    complete_dict = schema_manager.get_complete_entity_result(token, latest_revision_dict, properties_to_skip)

    # Also normalize the result based on schema
    final_result = schema_manager.normalize_entity_result_for_response(complete_dict)

    # Response with the dict
    return jsonify(final_result)


"""
Retrive the calculated revision number of a Dataset

The calculated revision is number is based on the [:REVISION_OF] relationships 
to the oldest dataset in a revision chain. 
Where the oldest dataset = 1 and each newer version is incremented by one (1, 2, 3 ...)

Public/Consortium access rules apply, if is for a non-public dataset 
and no token or a token without membership in HuBMAP-Read group is sent with the request 
then a 403 response should be returned.

Parameters
----------
id : str
    The HuBMAP ID (e.g. HBM123.ABCD.456) or UUID of target entity 

Returns
-------
int
    The calculated revision number
"""
@app.route('/datasets/<id>/revision', methods = ['GET'])
def get_dataset_revision_number(id):
    # Token is not required, but if an invalid token provided,
    # we need to tell the client with a 401 error
    validate_token_if_auth_header_exists(request)

    # Use the internal token to query the target entity 
    # since public entities don't require user token
    token = get_internal_token() 

    # Query target entity against uuid-api and neo4j and return as a dict if exists
    entity_dict = query_target_entity(id, token)
    normalized_entity_type = entity_dict['entity_type']

    # Only for Dataset 
    if normalized_entity_type != 'Dataset':
        bad_request_error("The entity of given id is not a Dataset")

    # Only published/public datasets don't require token
    if entity_dict['status'].lower() != DATASET_STATUS_PUBLISHED:
        # Token is required and the user must belong to HuBMAP-READ group
        token = get_user_token(request, non_public_access_required = True)

    # By now, either the entity is public accessible or 
    # the user token has the correct access level
    revision_number = app_neo4j_queries.get_dataset_revision_number(neo4j_driver_instance, entity_dict['uuid'])
    
    # Response with the integer
    return jsonify(revision_number)


"""
<<<<<<< HEAD
Retract a published dataset with a retraction reason and sub status

Takes as input a json body with required fields "retracted_reason" and "sub_status".
Authorization handled by gateway. Only token of HuBMAP-Data-Admin group can use this call. 

Technically, the same can be achieved by making a PUT call to the generic entity update endpoint
with using a HuBMAP-Data-Admin group token. But doing this is strongly discouraged because we'll
need to add more validators to ensure when "retracted_reason" is provided, there must be a 
"sub_status" filed and vise versa. So consider this call a special use case of entity update.

Parameters
----------
id : str
    The HuBMAP ID (e.g. HBM123.ABCD.456) or UUID of target dataset 

Returns
-------
dict
    The updated dataset details
"""
@app.route('/datasets/<id>/retract', methods=['PUT'])
def retract_dataset(id):
    # Always expect a json body
    require_json(request)

    # Parse incoming json string into json data(python dict object)
    json_data_dict = request.get_json()

    # Use beblow application-level validations to avoid complicating schema validators
    # The 'retraction_reason' and `sub_status` are the only required/allowed fields. No other fields allowed.
    # Must enforce this rule otherwise we'll need to run after update triggers if any other fields 
    # get passed in (which should be done using the generic entity update call)
    if 'retraction_reason' not in json_data_dict:
        bad_request_error("Missing required field: retraction_reason")

    if 'sub_status' not in json_data_dict:
        bad_request_error("Missing required field: sub_status")
    
    if len(json_data_dict) > 2:
        bad_request_error("Only retraction_reason and sub_status are allowed fields")
    
    # Must be a HuBMAP-Data-Admin group token
    token = get_user_token(request)

    # Retrieves the neo4j data for a given entity based on the id supplied.
    # The normalized entity-type from this entity is checked to be a dataset
    # If the entity is not a dataset and the dataset is not published, cannot retract
    entity_dict = query_target_entity(id, token)
    normalized_entity_type = entity_dict['entity_type']

    # A bit more application-level validations
    if normalized_entity_type != 'Dataset':
        bad_request_error("The entity of given id is not a Dataset")

    if entity_dict['status'].lower() != DATASET_STATUS_PUBLISHED:
        bad_request_error("Only a published dataset can be retracted")

    # Validate request json against the yaml schema
    # The given value of `sub_status` is being validated at this step
    try:
        schema_manager.validate_json_data_against_schema(json_data_dict, normalized_entity_type, existing_entity_dict = entity_dict)
    except schema_errors.SchemaValidationException as e:
        # No need to log the validation errors
        bad_request_error(str(e))

    # No need to call after_update() afterwards because retraction doesn't call any after_update_trigger methods
    merged_updated_dict = update_entity_details(request, normalized_entity_type, token, json_data_dict, entity_dict)

    complete_dict = schema_manager.get_complete_entity_result(token, merged_updated_dict)

    # Will also filter the result based on schema
    normalized_complete_dict = schema_manager.normalize_entity_result_for_response(complete_dict)

    # Also reindex the updated entity node in elasticsearch via search-api
    reindex_entity(entity_dict['uuid'], token)

    return jsonify(normalized_complete_dict)
=======
Retrieve a list of all revisions of a dataset from the id of any dataset in the chain. 
E.g: If there are 5 revisions, and the id for revision 4 is given, a list of revisions
1-5 will be returned in reverse order (newest first). Non-public access is only required to 
retrieve information on non-published datasets. Output will be a list of dictionaries. Each dictionary
contains the dataset revision number, its uuid, and then the complete dataset (optional).   
"""

@app.route('/datasets/<id>/revisions', methods=['GET'])
def get_revisions_list(id):
    # Token is not required, but if an invalid token provided,
    # we need to tell the client with a 401 error
    validate_token_if_auth_header_exists(request)

    # Use the internal token to query the target entity
    # since public entities don't require user token
    token = get_internal_token()

    # Query target entity against uuid-api and neo4j and return as a dict if exists
    entity_dict = query_target_entity(id, token)
    normalized_entity_type = entity_dict['entity_type']

    # Only for Dataset
    if normalized_entity_type != 'Dataset':
        bad_request_error("The entity of given id is not a Dataset")

    # Only published/public datasets don't require token
    if entity_dict['status'].lower() != DATASET_STATUS_PUBLISHED:
        # Token is required and the user must belong to HuBMAP-READ group
        token = get_user_token(request, non_public_access_required=True)

    # By now, either the entity is public accessible or
    # the user token has the correct access level
    # Get the all the sorted (DESC based on creation timestamp) revisions
    sorted_revisions_list = app_neo4j_queries.get_sorted_revisions(neo4j_driver_instance, entity_dict['uuid'])

    # Skip some of the properties that are time-consuming to generate via triggers
    # direct_ancestors, collections, and upload for Dataset
    properties_to_skip = [
        'direct_ancestors', 
        'collections', 
        'upload'
    ]
    complete_revisions_list = schema_manager.get_complete_entities_list(token, sorted_revisions_list, properties_to_skip)
    normalized_revisions_list = schema_manager.normalize_entities_list_for_response(complete_revisions_list)

    # Only check the very last revision (the first revision dict since normalized_revisions_list is already sorted DESC)
    # to determine if send it back or not
    if not user_in_hubmap_read_group(request):
        latest_revision = normalized_revisions_list[0]
        
        if latest_revision['status'].lower() != DATASET_STATUS_PUBLISHED:
            normalized_revisions_list.pop(0)

            # Also hide the 'next_revision_uuid' of the second last revision from response
            if 'next_revision_uuid' in normalized_revisions_list[0]:
                normalized_revisions_list[0].pop('next_revision_uuid')

    # Now all we need to do is to compose the result list
    results = []
    revision_number = len(normalized_revisions_list)
    for revision in normalized_revisions_list:
        result = {
            'revision_number': revision_number,
            'dataset_uuid': revision['uuid'],
            'dataset': revision
        }

        results.append(result)
        revision_number -= 1

    return jsonify(results)
>>>>>>> c043e845


####################################################################################################
## Internal Functions
####################################################################################################

"""
Throws error for 400 Bad Reqeust with message

Parameters
----------
err_msg : str
    The custom error message to return to end users
"""
def bad_request_error(err_msg):
    abort(400, description = err_msg)

"""
Throws error for 401 Unauthorized with message

Parameters
----------
err_msg : str
    The custom error message to return to end users
"""
def unauthorized_error(err_msg):
    abort(401, description = err_msg)

"""
Throws error for 403 Forbidden with message

Parameters
----------
err_msg : str
    The custom error message to return to end users
"""
def forbidden_error(err_msg):
    abort(403, description = err_msg)

"""
Throws error for 404 Not Found with message

Parameters
----------
err_msg : str
    The custom error message to return to end users
"""
def not_found_error(err_msg):
    abort(404, description = err_msg)

"""
Throws error for 500 Internal Server Error with message

Parameters
----------
err_msg : str
    The custom error message to return to end users
"""
def internal_server_error(err_msg):
    abort(500, description = err_msg)


"""
Parase the token from Authorization header

Parameters
----------
request : falsk.request
    The flask http request object
non_public_access_required : bool
    If a non-public access token is required by the request, default to False

Returns
-------
str
    The token string if valid
"""
def get_user_token(request, non_public_access_required = False):
    # Get user token from Authorization header
    # getAuthorizationTokens() also handles MAuthorization header but we are not using that here
    try:
        user_token = auth_helper_instance.getAuthorizationTokens(request.headers) 
    except Exception:
        msg = "Failed to parse the Authorization token by calling commons.auth_helper.getAuthorizationTokens()"
        # Log the full stack trace, prepend a line with our message
        logger.exception(msg)
        internal_server_error(msg)

    # Further check the validity of the token if required non-public access
    if non_public_access_required:
        # When the token is a flask.Response instance,
        # it MUST be a 401 error with message.
        # That's how commons.auth_helper.getAuthorizationTokens() was designed
        if isinstance(user_token, Response):
            # We wrap the message in a json and send back to requester as 401 too
            # The Response.data returns binary string, need to decode
            unauthorized_error(user_token.get_data().decode())

        # By now the token is already a valid token
        # But we also need to ensure the user belongs to HuBMAP-Read group
        # in order to access the non-public entity
        # Return a 403 response if the user doesn't belong to HuBMAP-READ group
        if not user_in_hubmap_read_group(request):
            forbidden_error("Access not granted")

    return user_token

"""
Check if the user with token is in the HuBMAP-READ group

Parameters
----------
request : falsk.request
    The flask http request object that containing the Authorization header
    with a valid Globus nexus token for checking group information

Returns
-------
bool
    True if the user belongs to HuBMAP-READ group, otherwise False
"""
def user_in_hubmap_read_group(request):
    try:
        # The property 'hmgroupids' is ALWASYS in the output with using schema_manager.get_user_info()
        # when the token in request is a nexus_token
        user_info = schema_manager.get_user_info(request)
        hubmap_read_group_uuid = auth_helper_instance.groupNameToId('HuBMAP-READ')['uuid']
    except Exception as e:
        # Log the full stack trace, prepend a line with our message
        logger.exception(e)

        # If the token is not a nexus token, no group information available
        # The commons.hm_auth.AuthCache would return a Response with 500 error message
        # We treat such cases as the user not in the HuBMAP-READ group
        return False
        

    return (hubmap_read_group_uuid in user_info['hmgroupids'])


"""
Validate the provided token when Authorization header presents

Parameters
----------
request : flask.request object
    The Flask http request object
"""
def validate_token_if_auth_header_exists(request):
    # No matter if token is required or not, when an invalid token provided,
    # we need to tell the client with a 401 error
    # HTTP header names are case-insensitive
    # request.headers.get('Authorization') returns None if the header doesn't exist
    if request.headers.get('Authorization') is not None:
        user_token = get_user_token(request)

        # When the Authoriztion header provided but the user_token is a flask.Response instance,
        # it MUST be a 401 error with message.
        # That's how commons.auth_helper.getAuthorizationTokens() was designed
        if isinstance(user_token, Response):
            # We wrap the message in a json and send back to requester as 401 too
            # The Response.data returns binary string, need to decode
            unauthorized_error(user_token.get_data().decode())

        # Also check if the parased token is invalid or expired
        # Set the second paremeter as False to skip group check
        user_info = auth_helper_instance.getUserInfo(user_token, False)

        if isinstance(user_info, Response):
            unauthorized_error(user_info.get_data().decode())


"""
Get the token for internal use only

Returns
-------
str
    The token string 
"""
def get_internal_token():
    return auth_helper_instance.getProcessSecret()


"""
Return the complete collection dict for a given raw collection dict

Parameters
----------
collection_dict : dict
    The raw collection dict returned by Neo4j

Returns
-------
dict
    A dictionary of complete collection detail with all the generated 'on_read_trigger' data
    The generated Collection.datasts contains only public datasets 
    if user/token doesn't have the right access permission
"""
def get_complete_public_collection_dict(collection_dict):
    # Use internal token to query entity since 
    # no user token is required to access a public collection
    token = get_internal_token()

    # Collection.datasets is transient property and generated by the trigger method
    # We'll need to return all the properties including those 
    # generated by `on_read_trigger` to have a complete result
    complete_dict = schema_manager.get_complete_entity_result(token, collection_dict)

    # Loop through Collection.datasets and only return the published/public datasets
    public_datasets = [] 
    for dataset in complete_dict['datasets']:
        if dataset['status'].lower() == DATASET_STATUS_PUBLISHED:
            public_datasets.append(dataset)

    # Modify the result and only show the public datasets in this collection
    complete_dict['datasets'] = public_datasets

    return complete_dict


"""
Generate 'before_create_triiger' data and create the entity details in Neo4j

Parameters
----------
request : flask.Request object
    The incoming request
normalized_entity_type : str
    One of the normalized entity types: Dataset, Collection, Sample, Donor
user_token: str
    The user's globus nexus token
json_data_dict: dict
    The json request dict from user input

Returns
-------
dict
    A dict of all the newly created entity detials
"""
def create_entity_details(request, normalized_entity_type, user_token, json_data_dict):
    # Get user info based on request
    user_info_dict = schema_manager.get_user_info(request)

    # Create new ids for the new entity
    try:
        new_ids_dict_list = schema_manager.create_hubmap_ids(normalized_entity_type, json_data_dict, user_token, user_info_dict)
        new_ids_dict = new_ids_dict_list[0]
    # When group_uuid is provided by user, it can be invalid
    except schema_errors.NoDataProviderGroupException:
        # Log the full stack trace, prepend a line with our message
        if 'group_uuid' in json_data_dict:
            msg = "Invalid 'group_uuid' value, can't create the entity"
        else:
            msg = "The user does not have the correct Globus group associated with, can't create the entity"
        
        logger.exception(msg)
        bad_request_error(msg)
    except schema_errors.UnmatchedDataProviderGroupException:
        msg = "The user does not belong to the given Globus group, can't create the entity"
        logger.exception(msg)
        forbidden_error(msg)
    except schema_errors.MultipleDataProviderGroupException:
        msg = "The user has mutiple Globus groups associated with, please specify one using 'group_uuid'"
        logger.exception(msg)
        bad_request_error(msg)
    except KeyError as e:
        logger.exception(e)
        bad_request_error(e)
    except requests.exceptions.RequestException as e:
        msg = f"Failed to create new HuBMAP ids via the uuid-api service" 
        logger.exception(msg)
        
        # Due to the use of response.raise_for_status() in schema_manager.create_hubmap_ids()
        # we can access the status codes from the exception
        status_code = e.response.status_code

        if status_code == 400:
            bad_request_error(e.response.text)
        if status_code == 404:
            not_found_error(e.response.text)
        else:
            internal_server_error(e.response.text)

    # Merge all the above dictionaries and pass to the trigger methods
    new_data_dict = {**json_data_dict, **user_info_dict, **new_ids_dict}

    try:
        # Use {} since no existing dict
        generated_before_create_trigger_data_dict = schema_manager.generate_triggered_data('before_create_trigger', normalized_entity_type, user_token, {}, new_data_dict)
    # If one of the before_create_trigger methods fails, we can't create the entity
    except schema_errors.BeforeCreateTriggerException:
        # Log the full stack trace, prepend a line with our message
        msg = "Failed to execute one of the 'before_create_trigger' methods, can't create the entity"
        logger.exception(msg)
        internal_server_error(msg)
    except schema_errors.NoDataProviderGroupException:
        # Log the full stack trace, prepend a line with our message
        if 'group_uuid' in json_data_dict:
            msg = "Invalid 'group_uuid' value, can't create the entity"
        else:
            msg = "The user does not have the correct Globus group associated with, can't create the entity"
        
        logger.exception(msg)
        bad_request_error(msg)
    except schema_errors.UnmatchedDataProviderGroupException:
        # Log the full stack trace, prepend a line with our message
        msg = "The user does not belong to the given Globus group, can't create the entity"
        logger.exception(msg)
        forbidden_error(msg)
    except schema_errors.MultipleDataProviderGroupException:
        # Log the full stack trace, prepend a line with our message
        msg = "The user has mutiple Globus groups associated with, please specify one using 'group_uuid'"
        logger.exception(msg)
        bad_request_error(msg)
    # If something wrong with file upload
    except schema_errors.FileUploadException as e:
        logger.exception(e)
        internal_server_error(e)
    except KeyError as e:
        # Log the full stack trace, prepend a line with our message
        logger.exception(e)
        bad_request_error(e)
    except Exception as e:
        logger.exception(e)
        internal_server_error(e)

    # Merge the user json data and generated trigger data into one dictionary
    merged_dict = {**json_data_dict, **generated_before_create_trigger_data_dict}

    # Filter out the merged_dict by getting rid of the transitent properties (not to be stored) 
    # and properties with None value
    # Meaning the returned target property key is different from the original key 
    # in the trigger method, e.g., Donor.image_files_to_add
    filtered_merged_dict = schema_manager.remove_transient_and_none_values(merged_dict, normalized_entity_type)
    
    # Create new entity
    try:
        # Important: `entity_dict` is the resulting neo4j dict, Python list and dicts are stored
        # as string expression literals in it. That's why properties like entity_dict['direct_ancestor_uuids']
        # will need to use ast.literal_eval() in the schema_triggers.py
        entity_dict = app_neo4j_queries.create_entity(neo4j_driver_instance, normalized_entity_type, filtered_merged_dict)
    except TransactionError:
        msg = "Failed to create the new " + normalized_entity_type
        # Log the full stack trace, prepend a line with our message
        logger.exception(msg)
        # Terminate and let the users know
        internal_server_error(msg)

    
    # Important: use `entity_dict` instead of `filtered_merged_dict` to keep consistent with the stored
    # string expression literals of Python list/dict being used with entity update, e.g., `image_files`
    # Important: the same property keys in entity_dict will overwrite the same key in json_data_dict
    # and this is what we wanted. Adding json_data_dict back is to include those `transient` properties
    # provided in the JSON input but not stored in neo4j, and will be needed for after_create_trigger/after_update_trigger,
    # e.g., `previous_revision_uuid`, `direct_ancestor_uuids`
    # Add user_info_dict because it may be used by after_update_trigger methods
    merged_final_dict = {**json_data_dict, **entity_dict, **user_info_dict}

    # Note: return merged_final_dict instead of entity_dict because 
    # it contains all the user json data that the generated that entity_dict may not have
    return merged_final_dict


"""
Create multiple sample nodes and relationships with the source entity node

Parameters
----------
request : flask.Request object
    The incoming request
normalized_entity_type : str
    One of the normalized entity types: Dataset, Collection, Sample, Donor
user_token: str
    The user's globus nexus token
json_data_dict: dict
    The json request dict from user input
count : int
    The number of samples to create

Returns
-------
list
    A list of all the newly generated ids via uuid-api
"""
def create_multiple_samples_details(request, normalized_entity_type, user_token, json_data_dict, count):
    # Get user info based on request
    user_info_dict = schema_manager.get_user_info(request)

    # Create new ids for the new entity
    try:
        new_ids_dict_list = schema_manager.create_hubmap_ids(normalized_entity_type, json_data_dict, user_token, user_info_dict, count)
    # When group_uuid is provided by user, it can be invalid
    except schema_errors.NoDataProviderGroupException:
        # Log the full stack trace, prepend a line with our message
        if 'group_uuid' in json_data_dict:
            msg = "Invalid 'group_uuid' value, can't create the entity"
        else:
            msg = "The user does not have the correct Globus group associated with, can't create the entity"
        
        logger.exception(msg)
        bad_request_error(msg)
    except schema_errors.UnmatchedDataProviderGroupException:
        # Log the full stack trace, prepend a line with our message
        msg = "The user does not belong to the given Globus group, can't create the entity"
        logger.exception(msg)
        forbidden_error(msg)
    except schema_errors.MultipleDataProviderGroupException:
        # Log the full stack trace, prepend a line with our message
        msg = "The user has mutiple Globus groups associated with, please specify one using 'group_uuid'"
        logger.exception(msg)
        bad_request_error(msg)
    except KeyError as e:
        # Log the full stack trace, prepend a line with our message
        logger.exception(e)
        bad_request_error(e)

    # Use the same json_data_dict and user_info_dict for each sample
    # Only difference is the `uuid` and `hubmap_id` that are generated
    # Merge all the dictionaries and pass to the trigger methods
    new_data_dict = {**json_data_dict, **user_info_dict, **new_ids_dict_list[0]}

    # Instead of calling generate_triggered_data() for each sample, we'll just call it on the first sample
    # since all other samples will share the same generated data except `uuid` and `hubmap_id`
    # A bit performance improvement
    try:
        # Use {} since no existing dict
        generated_before_create_trigger_data_dict = schema_manager.generate_triggered_data('before_create_trigger', normalized_entity_type, user_token, {}, new_data_dict)
    # If one of the before_create_trigger methods fails, we can't create the entity
    except schema_errors.BeforeCreateTriggerException:
        # Log the full stack trace, prepend a line with our message
        msg = "Failed to execute one of the 'before_create_trigger' methods, can't create the entity"
        logger.exception(msg)
        internal_server_error(msg)
    except schema_errors.NoDataProviderGroupException:
        # Log the full stack trace, prepend a line with our message
        if 'group_uuid' in json_data_dict:
            msg = "Invalid 'group_uuid' value, can't create the entity"
        else:
            msg = "The user does not have the correct Globus group associated with, can't create the entity"
        
        logger.exception(msg)
        bad_request_error(msg)
    except schema_errors.UnmatchedDataProviderGroupException:
        # Log the full stack trace, prepend a line with our message
        msg = "The user does not belong to the given Globus group, can't create the entity"
        logger.exception(msg)
        forbidden_error(msg)
    except schema_errors.MultipleDataProviderGroupException:
        # Log the full stack trace, prepend a line with our message
        msg = "The user has mutiple Globus groups associated with, please specify one using 'group_uuid'"
        logger.exception(msg)
        bad_request_error(msg)
    except KeyError as e:
        # Log the full stack trace, prepend a line with our message
        logger.exception(e)
        bad_request_error(e)
    except Exception as e:
        logger.exception(e)
        internal_server_error(e)

    # Merge the user json data and generated trigger data into one dictionary
    merged_dict = {**json_data_dict, **generated_before_create_trigger_data_dict}

    # Filter out the merged_dict by getting rid of the transitent properties (not to be stored) 
    # and properties with None value
    # Meaning the returned target property key is different from the original key 
    # in the trigger method, e.g., Donor.image_files_to_add
    filtered_merged_dict = schema_manager.remove_transient_and_none_values(merged_dict, normalized_entity_type)

    samples_dict_list = []
    for new_ids_dict in new_ids_dict_list:
        # Just overwrite the `uuid` and `hubmap_id` that are generated
        # All other generated properties will stay the same across all samples
        sample_dict = {**filtered_merged_dict, **new_ids_dict}
        # Add to the list
        samples_dict_list.append(sample_dict)

    # Generate property values for the only one Activity node
    activity_data_dict = schema_manager.generate_activity_data(normalized_entity_type, user_token, user_info_dict)
    
    # Create new sample nodes and needed relationships as well as activity node in one transaction
    try:
        # No return value
        app_neo4j_queries.create_multiple_samples(neo4j_driver_instance, samples_dict_list, activity_data_dict, json_data_dict['direct_ancestor_uuid'])
    except TransactionError:
        msg = "Failed to create multiple samples"
        # Log the full stack trace, prepend a line with our message
        logger.exception(msg)
        # Terminate and let the users know
        internal_server_error(msg)

    # Return the generated ids for UI
    return new_ids_dict_list


"""
Execute 'after_create_triiger' methods

Parameters
----------
normalized_entity_type : str
    One of the normalized entity types: Dataset, Collection, Sample, Donor
user_token: str
    The user's globus nexus token
merged_data_dict: dict
    The merged dict that contains the entity dict newly created and 
    information from user request json that are not stored in Neo4j
"""
def after_create(normalized_entity_type, user_token, merged_data_dict):
    try:
        # 'after_create_trigger' and 'after_update_trigger' don't generate property values
        # It just returns the empty dict, no need to assign value
        # Use {} since no new dict
        schema_manager.generate_triggered_data('after_create_trigger', normalized_entity_type, user_token, merged_data_dict, {})
    except schema_errors.AfterCreateTriggerException:
        # Log the full stack trace, prepend a line with our message
        msg = "The entity has been created, but failed to execute one of the 'after_create_trigger' methods"
        logger.exception(msg)
        internal_server_error(msg)
    except Exception as e:
        logger.exception(e)
        internal_server_error(e)


"""
Generate 'before_create_triiger' data and create the entity details in Neo4j

Parameters
----------
request : flask.Request object
    The incoming request
normalized_entity_type : str
    One of the normalized entity types: Dataset, Collection, Sample, Donor
user_token: str
    The user's globus nexus token
json_data_dict: dict
    The json request dict
existing_entity_dict: dict
    Dict of the exiting entity information

Returns
-------
dict
    A dict of all the updated entity detials
"""
def update_entity_details(request, normalized_entity_type, user_token, json_data_dict, existing_entity_dict):
    # Get user info based on request
    user_info_dict = schema_manager.get_user_info(request)

    # Merge user_info_dict and the json_data_dict for passing to the trigger methods
    new_data_dict = {**user_info_dict, **json_data_dict}

    try:
        generated_before_update_trigger_data_dict = schema_manager.generate_triggered_data('before_update_trigger', normalized_entity_type, user_token, existing_entity_dict, new_data_dict)
    # If something wrong with file upload
    except schema_errors.FileUploadException as e:
        logger.exception(e)
        internal_server_error(e)
    # If one of the before_update_trigger methods fails, we can't update the entity
    except schema_errors.BeforeUpdateTriggerException:
        # Log the full stack trace, prepend a line with our message
        msg = "Failed to execute one of the 'before_update_trigger' methods, can't update the entity"
        logger.exception(msg)
        internal_server_error(msg)
    except Exception as e:
        logger.exception(e)
        internal_server_error(e)

    # Merge dictionaries
    merged_dict = {**json_data_dict, **generated_before_update_trigger_data_dict}

    # Filter out the merged_dict by getting rid of the transitent properties (not to be stored) 
    # and properties with None value
    # Meaning the returned target property key is different from the original key 
    # in the trigger method, e.g., Donor.image_files_to_add
    filtered_merged_dict = schema_manager.remove_transient_and_none_values(merged_dict, normalized_entity_type)

    # By now the filtered_merged_dict contains all user updates and all triggered data to be added to the entity node
    # Any properties in filtered_merged_dict that are not on the node will be added.
    # Any properties not in filtered_merged_dict that are on the node will be left as is.
    # Any properties that are in both filtered_merged_dict and the node will be replaced in the node. However, if any property in the map is null, it will be removed from the node.

    # Update the exisiting entity
    try:
        updated_entity_dict = app_neo4j_queries.update_entity(neo4j_driver_instance, normalized_entity_type, filtered_merged_dict, existing_entity_dict['uuid'])
    except TransactionError:
        msg = "Failed to update the entity with id " + id
        # Log the full stack trace, prepend a line with our message
        logger.exception(msg)
        # Terminate and let the users know
        internal_server_error(msg)

    # Important: use `updated_entity_dict` instead of `filtered_merged_dict` to keep consistent with the stored
    # string expression literals of Python list/dict being used with entity update, e.g., `image_files`
    # Important: the same property keys in entity_dict will overwrite the same key in json_data_dict
    # and this is what we wanted. Adding json_data_dict back is to include those `transient` properties
    # provided in the JSON input but not stored in neo4j, and will be needed for after_create_trigger/after_update_trigger,
    # e.g., `previous_revision_uuid`, `direct_ancestor_uuids`
    # Add user_info_dict because it may be used by after_update_trigger methods
    merged_final_dict = {**json_data_dict, **updated_entity_dict, **user_info_dict}

    # Use merged_final_dict instead of merged_dict because 
    # merged_dict only contains properties to be updated, not all properties
    return merged_final_dict

"""
Execute 'after_update_triiger' methods

Parameters
----------
normalized_entity_type : str
    One of the normalized entity types: Dataset, Collection, Sample, Donor
user_token: str
    The user's globus nexus token
entity_dict: dict
    The entity dict newly updated
"""
def after_update(normalized_entity_type, user_token, entity_dict):
    try:
        # 'after_create_trigger' and 'after_update_trigger' don't generate property values
        # It just returns the empty dict, no need to assign value
        # Use {} sicne no new dict
        schema_manager.generate_triggered_data('after_update_trigger', normalized_entity_type, user_token, entity_dict, {})
    except schema_errors.AfterUpdateTriggerException:
        # Log the full stack trace, prepend a line with our message
        msg = "The entity information has been updated, but failed to execute one of the 'after_update_trigger' methods"
        logger.exception(msg)
        internal_server_error(msg)
    except Exception as e:
        logger.exception(e)
        internal_server_error(e)


"""
Get target entity dict

Parameters
----------
id : str
    The uuid or hubmap_id of target entity
user_token: str
    The user's globus nexus token from the incoming request

Returns
-------
dict
    A dictionary of entity details returned from neo4j
"""
def query_target_entity(id, user_token):
    try:
        """
        The dict returned by uuid-api that contains all the associated ids, e.g.:
        {
            "ancestor_id": "23c0ffa90648358e06b7ac0c5673ccd2",
            "ancestor_ids":[
                "23c0ffa90648358e06b7ac0c5673ccd2"
            ],
            "email": "marda@ufl.edu",
            "hm_uuid": "1785aae4f0fb8f13a56d79957d1cbedf",
            "hubmap_id": "HBM966.VNKN.965",
            "submission_id": "UFL0007",
            "time_generated": "2020-10-19 15:52:02",
            "type": "DONOR",
            "user_id": "694c6f6a-1deb-41a6-880f-d1ad8af3705f"
        }
        """
        hubmap_ids = schema_manager.get_hubmap_ids(id, user_token)

        # Get the target uuid if all good
        uuid = hubmap_ids['hm_uuid']
        entity_dict = app_neo4j_queries.get_entity(neo4j_driver_instance, uuid)

        # The uuid exists via uuid-api doesn't mean it's also in Neo4j
        if not entity_dict:
            not_found_error(f"Entity of id: {id} not found in Neo4j")

        return entity_dict
    except requests.exceptions.RequestException as e:
        # Due to the use of response.raise_for_status() in schema_manager.get_hubmap_ids()
        # we can access the status codes from the exception
        status_code = e.response.status_code

        if status_code == 400:
            bad_request_error(e.response.text)
        if status_code == 404:
            not_found_error(e.response.text)
        else:
            internal_server_error(e.response.text)

"""
Always expect a json body from user request

request : Flask request object
    The Flask request passed from the API endpoint
"""
def require_json(request):
    if not request.is_json:
        bad_request_error("A json body and appropriate Content-Type header are required")


"""
Make a call to search-api to reindex this entity node in elasticsearch

Parameters
----------
uuid : str
    The uuid of the target entity
user_token: str
    The user's globus nexus token
"""
def reindex_entity(uuid, user_token):
    try:
        logger.info(f"Making a call to search-api to reindex uuid: {uuid}")

        headers = create_request_headers(user_token)

        response = requests.put(app.config['SEARCH_API_URL'] + "/reindex/" + uuid, headers = headers)
        # The reindex takes time, so 202 Accepted response status code indicates that 
        # the request has been accepted for processing, but the processing has not been completed
        if response.status_code == 202:
            logger.info(f"The search-api has accepted the reindex request for uuid: {uuid}")
        else:
            logger.error(f"The search-api failed to initialize the reindex for uuid: {uuid}")
    except Exception:
        msg = f"Failed to send the reindex request to search-api for entity with uuid: {uuid}"
        # Log the full stack trace, prepend a line with our message
        logger.exception(msg)
        # Terminate and let the users know
        internal_server_error(msg)

"""
Create a dict of HTTP Authorization header with Bearer token for making calls to uuid-api

Parameters
----------
user_token: str
    The user's globus nexus token

Returns
-------
dict
    The headers dict to be used by requests
"""
def create_request_headers(user_token):
    auth_header_name = 'Authorization'
    auth_scheme = 'Bearer'

    headers_dict = {
        # Don't forget the space between scheme and the token value
        auth_header_name: auth_scheme + ' ' + user_token
    }

    return headers_dict

"""
Ensure the access level dir with leading and trailing slashes

dir_name : str
    The name of the sub directory corresponding to each access level

Returns
-------
str 
    One of the formatted dir path string: /public/, /protected/, /consortium/
"""
def access_level_prefix_dir(dir_name):
    if string_helper.isBlank(dir_name):
        return ''
    
    return hm_file_helper.ensureTrailingSlashURL(hm_file_helper.ensureBeginningSlashURL(dir_name))


# For local development/testing
if __name__ == "__main__":
    try:
        app.run(host='0.0.0.0', port="5002")
    except Exception as e:
        print("Error during starting debug server.")
        print(str(e))
        logger.error(e, exc_info=True)
        print("Error during startup check the log file for further information")<|MERGE_RESOLUTION|>--- conflicted
+++ resolved
@@ -1954,7 +1954,6 @@
 
 
 """
-<<<<<<< HEAD
 Retract a published dataset with a retraction reason and sub status
 
 Takes as input a json body with required fields "retracted_reason" and "sub_status".
@@ -2032,14 +2031,14 @@
     reindex_entity(entity_dict['uuid'], token)
 
     return jsonify(normalized_complete_dict)
-=======
+
+"""
 Retrieve a list of all revisions of a dataset from the id of any dataset in the chain. 
 E.g: If there are 5 revisions, and the id for revision 4 is given, a list of revisions
 1-5 will be returned in reverse order (newest first). Non-public access is only required to 
 retrieve information on non-published datasets. Output will be a list of dictionaries. Each dictionary
 contains the dataset revision number, its uuid, and then the complete dataset (optional).   
 """
-
 @app.route('/datasets/<id>/revisions', methods=['GET'])
 def get_revisions_list(id):
     # Token is not required, but if an invalid token provided,
@@ -2104,7 +2103,6 @@
         revision_number -= 1
 
     return jsonify(results)
->>>>>>> c043e845
 
 
 ####################################################################################################
