--- conflicted
+++ resolved
@@ -1,8 +1,5 @@
 import collections
-<<<<<<< HEAD
-=======
 import yaml
->>>>>>> 1fb9e32a
 from datetime import datetime
 from flask import Flask, g, jsonify, abort, request, Response, redirect, make_response
 from neo4j.exceptions import TransactionError
@@ -10,11 +7,7 @@
 import re
 import csv
 import requests
-<<<<<<< HEAD
-import urllib
-=======
 import urllib.request
->>>>>>> 1fb9e32a
 from io import StringIO
 # Don't confuse urllib (Python native library) with urllib3 (3rd-party library, requests also uses urllib3)
 from requests.packages.urllib3.exceptions import InsecureRequestWarning
@@ -2226,63 +2219,6 @@
 """
 @app.route('/datasets/prov-info', methods=['GET'])
 def get_prov_info():
-<<<<<<< HEAD
-    return_json = False
-    dataset_prov_list = []
-    if bool(request.args):
-        return_format = request.args.get('format')
-        if (return_format is not None) and (return_format.lower() == 'json'):
-            return_json = True
-    headers = [
-        'dataset_uuid',
-        'dataset_hubmap_id',
-        'dataset_status',
-        'dataset_group_name',
-        'dataset_group_uuid',
-        'dataset_date_time_created',
-        'dataset_created_by_email',
-        'dataset_date_time_modified',
-        'dataset_modified_by_email',
-        'dataset_lab_id',
-        'dataset_data_types',
-        'dataset_portal_url',
-        'first_sample_hubmap_id',
-        'first_sample_submission_id',
-        'first_sample_uuid',
-        'first_sample_type',
-        'first_sample_portal_url',
-        'organ_hubmap_id',
-        'organ_submission_id',
-        'organ_uuid',
-        'organ_type',
-        'donor_hubmap_id',
-        'donor_submission_id',
-        'donor_uuid',
-        'donor_group_name',
-        'rui_location_hubmap_id',
-        'rui_location_submission_id',
-        'rui_location_uuid',
-        'sample_metadata_hubmap_id',
-        'sample_metadata_submission_id',
-        'sample_metadata_uuid'
-    ]
-    prov_info = app_neo4j_queries.get_prov_info(neo4j_driver_instance)
-    for dataset in prov_info:
-        internal_dict = collections.OrderedDict()
-        internal_dict['dataset_uuid'] = dataset['uuid']
-        internal_dict['dataset_hubmap_id'] = dataset['hubmap_id']
-        internal_dict['dataset_status'] = dataset['status']
-        internal_dict['dataset_group_name'] = dataset['group_name']
-        internal_dict['dataset_group_uuid'] = dataset['group_uuid']
-        internal_dict['dataset_date_time_created'] = datetime.fromtimestamp(int(dataset['created_timestamp']/1000.0))
-        internal_dict['dataset_created_by_email'] = dataset['created_by_user_email']
-        internal_dict['dataset_date_time_modified'] = datetime.fromtimestamp(int(dataset['last_modified_timestamp']/1000.0))
-        internal_dict['dataset_modified_by_email'] = dataset['last_modified_user_email']
-        internal_dict['dataset_data_types'] = dataset['data_types']
-        if return_json is False:
-            internal_dict['dataset_data_types'] = ",".join(dataset['data_types'])
-        internal_dict['dataset_portal_url'] = app.config['DOI_REDIRECT_URL'].replace('<entity_type>', 'dataset').replace('<identifier>', dataset['uuid'])
-=======
     # String constants from app.cfg
     GLOBUS_GROUPS_URL = 'https://raw.githubusercontent.com/hubmapconsortium/commons/test-release/hubmap_commons/hubmap-globus-groups.json'
     HEADER_DATASET_UUID = 'dataset_uuid'
@@ -2395,7 +2331,6 @@
         internal_dict[HEADER_DATASET_PORTAL_URL] = app.config['DOI_REDIRECT_URL'].replace('<entity_type>', 'dataset').replace('<identifier>', dataset['uuid'])
 
         # first_sample properties are retrieved from its own dictionary
->>>>>>> 1fb9e32a
         if dataset['first_sample'] is not None:
             first_sample_hubmap_id_list = []
             first_sample_submission_id_list = []
@@ -2408,19 +2343,6 @@
                 first_sample_uuid_list.append(item['uuid'])
                 first_sample_type_list.append(item['specimen_type'])
                 first_sample_portal_url_list.append(app.config['DOI_REDIRECT_URL'].replace('<entity_type>', 'sample').replace('<identifier>', item['uuid']))
-<<<<<<< HEAD
-            internal_dict['first_sample_hubmap_id'] = first_sample_hubmap_id_list
-            internal_dict['first_sample_submission_id'] = first_sample_submission_id_list
-            internal_dict['first_sample_uuid'] = first_sample_uuid_list
-            internal_dict['first_sample_type'] = first_sample_type_list
-            internal_dict['first_sample_portal_url'] = first_sample_portal_url_list
-            if return_json is False:
-                internal_dict['first_sample_hubmap_id'] = ",".join(first_sample_hubmap_id_list)
-                internal_dict['first_sample_submission_id'] = ",".join(first_sample_submission_id_list)
-                internal_dict['first_sample_uuid'] = ",".join(first_sample_uuid_list)
-                internal_dict['first_sample_type'] = ",".join(first_sample_type_list)
-                internal_dict['first_sample_portal_url'] = ",".join(first_sample_portal_url_list)
-=======
             internal_dict[HEADER_FIRST_SAMPLE_HUBMAP_ID] = first_sample_hubmap_id_list
             internal_dict[HEADER_FIRST_SAMPLE_SUBMISSION_ID] = first_sample_submission_id_list
             internal_dict[HEADER_FIRST_SAMPLE_UUID] = first_sample_uuid_list
@@ -2434,7 +2356,6 @@
                 internal_dict[HEADER_FIRST_SAMPLE_PORTAL_URL] = ",".join(first_sample_portal_url_list)
 
         # distinct_organ properties are retrieved from its own dictionary
->>>>>>> 1fb9e32a
         if dataset['distinct_organ'] is not None:
             distinct_organ_hubmap_id_list = []
             distinct_organ_submission_id_list = []
@@ -2445,17 +2366,6 @@
                 distinct_organ_submission_id_list.append(item['submission_id'])
                 distinct_organ_uuid_list.append(item['uuid'])
                 distinct_organ_type_list.append(item['organ'])
-<<<<<<< HEAD
-            internal_dict['organ_hubmap_id'] = distinct_organ_hubmap_id_list
-            internal_dict['organ_submission_id'] = distinct_organ_submission_id_list
-            internal_dict['organ_uuid'] = distinct_organ_uuid_list
-            internal_dict['organ_type'] = distinct_organ_type_list
-            if return_json is False:
-                internal_dict['organ_hubmap_id'] = ",".join(distinct_organ_hubmap_id_list)
-                internal_dict['organ_submission_id'] = ",".join(distinct_organ_submission_id_list)
-                internal_dict['organ_uuid'] = ",".join(distinct_organ_uuid_list)
-                internal_dict['organ_type'] = ",".join(distinct_organ_type_list)
-=======
             internal_dict[HEADER_ORGAN_HUBMAP_ID] = distinct_organ_hubmap_id_list
             internal_dict[HEADER_ORGAN_SUBMISSION_ID] = distinct_organ_submission_id_list
             internal_dict[HEADER_ORGAN_UUID] = distinct_organ_uuid_list
@@ -2467,7 +2377,6 @@
                 internal_dict[HEADER_ORGAN_TYPE] = ",".join(distinct_organ_type_list)
 
         # distinct_donor properties are retrieved from its own dictionary
->>>>>>> 1fb9e32a
         if dataset['distinct_donor'] is not None:
             distinct_donor_hubmap_id_list = []
             distinct_donor_submission_id_list = []
@@ -2478,17 +2387,6 @@
                 distinct_donor_submission_id_list.append(item['submission_id'])
                 distinct_donor_uuid_list.append(item['uuid'])
                 distinct_donor_group_name_list.append(item['group_name'])
-<<<<<<< HEAD
-            internal_dict['donor_hubmap_id'] = distinct_donor_hubmap_id_list
-            internal_dict['donor_submission_id'] = distinct_donor_submission_id_list
-            internal_dict['donor_uuid'] = distinct_donor_uuid_list
-            internal_dict['donor_group_name'] = distinct_donor_group_name_list
-            if return_json is False:
-                internal_dict['donor_hubmap_id'] = ",".join(distinct_donor_hubmap_id_list)
-                internal_dict['donor_submission_id'] = ",".join(distinct_donor_submission_id_list)
-                internal_dict['donor_uuid'] = ",".join(distinct_donor_uuid_list)
-                internal_dict['donor_group_name']= ",".join(distinct_donor_group_name_list)
-=======
             internal_dict[HEADER_DONOR_HUBMAP_ID] = distinct_donor_hubmap_id_list
             internal_dict[HEADER_DONOR_SUBMISSION_ID] = distinct_donor_submission_id_list
             internal_dict[HEADER_DONOR_UUID] = distinct_donor_uuid_list
@@ -2500,7 +2398,6 @@
                 internal_dict[HEADER_DONOR_GROUP_NAME] = ",".join(distinct_donor_group_name_list)
 
         # distinct_rui_sample properties are retrieved from its own dictionary
->>>>>>> 1fb9e32a
         if dataset['distinct_rui_sample'] is not None:
             rui_location_hubmap_id_list = []
             rui_location_submission_id_list = []
@@ -2509,15 +2406,6 @@
                 rui_location_hubmap_id_list.append(item['hubmap_id'])
                 rui_location_submission_id_list.append(item['submission_id'])
                 rui_location_uuid_list.append(item['uuid'])
-<<<<<<< HEAD
-            internal_dict['rui_location_hubmap_id'] = rui_location_hubmap_id_list
-            internal_dict['rui_location_submission_id'] = rui_location_submission_id_list
-            internal_dict['rui_location_uuid'] = rui_location_uuid_list
-            if return_json is False:
-                internal_dict['rui_location_hubmap_id'] = ",".join(rui_location_hubmap_id_list)
-                internal_dict['rui_location_submission_id'] = ",".join(rui_location_submission_id_list)
-                internal_dict['rui_location_uuid'] = ",".join(rui_location_uuid_list)
-=======
             internal_dict[HEADER_RUI_LOCATION_HUBMAP_ID] = rui_location_hubmap_id_list
             internal_dict[HEADER_RUI_LOCATION_SUBMISSION_ID] = rui_location_submission_id_list
             internal_dict[HEADER_RUI_LOCATION_UUID] = rui_location_uuid_list
@@ -2527,7 +2415,6 @@
                 internal_dict[HEADER_RUI_LOCATION_UUID] = ",".join(rui_location_uuid_list)
 
         # distinct_metasample properties are retrieved from its own dictionary
->>>>>>> 1fb9e32a
         if dataset['distinct_metasample'] is not None:
             metasample_hubmap_id_list = []
             metasample_submission_id_list = []
@@ -2536,18 +2423,6 @@
                 metasample_hubmap_id_list.append(item['hubmap_id'])
                 metasample_submission_id_list.append(item['submission_id'])
                 metasample_uuid_list.append(item['uuid'])
-<<<<<<< HEAD
-            internal_dict['sample_metadata_hubmap_id'] = metasample_hubmap_id_list
-            internal_dict['sample_metadata_submission_id'] = metasample_submission_id_list
-            internal_dict['sample_metadata_uuid'] = metasample_uuid_list
-            if return_json is False:
-                internal_dict['sample_metadata_hubmap_id'] = ",".join(metasample_hubmap_id_list)
-                internal_dict['sample_metadata_submission_id'] = ",".join(metasample_submission_id_list)
-                internal_dict['sample_metadata_uuid'] = ",".join(metasample_uuid_list)
-        dataset_prov_list.append(internal_dict)
-    if return_json:
-        return jsonify(dataset_prov_list)
-=======
             internal_dict[HEADER_SAMPLE_METADATA_HUBMAP_ID] = metasample_hubmap_id_list
             internal_dict[HEADER_SAMPLE_METADATA_SUBMISSION_ID] = metasample_submission_id_list
             internal_dict[HEADER_SAMPLE_METADATA_UUID] = metasample_uuid_list
@@ -2769,7 +2644,6 @@
 
     if return_json:
         return jsonify(dataset_prov_list[0])
->>>>>>> 1fb9e32a
     else:
         new_tsv_file = StringIO()
         writer = csv.DictWriter(new_tsv_file, fieldnames=headers, delimiter='\t')
@@ -2780,10 +2654,7 @@
         output.headers['Content-Disposition'] = 'attachment; filename=prov-info.tsv'
         return output
 
-<<<<<<< HEAD
-=======
-
->>>>>>> 1fb9e32a
+
 ####################################################################################################
 ## Internal Functions
 ####################################################################################################
