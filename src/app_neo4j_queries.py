--- conflicted
+++ resolved
@@ -1181,14 +1181,9 @@
 
 """
 Returns sample uuid, sample rui location, sample metadata, sample group name, sample created_by_email, sample ancestor
-<<<<<<< HEAD
-uuid, sample ancestor entity type, organ uuid, organ type, organ metadata, lab tissue sample id, donor uuid, donor 
-metadata all in a dictionary
-=======
 uuid, sample ancestor entity type, organ uuid, organ type, lab tissue sample id, donor uuid, donor 
 metadata, sample_hubmap_id, organ_hubmap_id, donor_hubmap_id, sample_submission_id, organ_submission_id,
  donor_submission_id, and sample_type all in a dictionary
->>>>>>> 543a5020
 
 Parameters
 ----------
@@ -1210,12 +1205,8 @@
         f" MATCH (s)<-[]-()<-[]-(da)"
         f" RETURN s.uuid, s.lab_tissue_sample_id, s.group_name, s.created_by_user_email, s.metadata, s.rui_location,"
         f" d.uuid, d.metadata, organ.uuid, organ.specimen_type, organ.metadata, da.uuid, da.entity_type, "
-<<<<<<< HEAD
-        f"s.specimen_type, organ.organ, s.organ"
-=======
         f"s.specimen_type, organ.organ, s.organ, s.hubmap_id, s.submission_id, organ.hubmap_id, organ.submission_id, "
         f"d.hubmap_id, d.submission_id"
->>>>>>> 543a5020
     )
 
     logger.info("======get_sample_prov_info() query======")
@@ -1248,8 +1239,6 @@
             record_dict['sample_specimen_type'] = record_contents[13]
             record_dict['organ_organ_type'] = record_contents[14]
             record_dict['sample_organ'] = record_contents[15]
-<<<<<<< HEAD
-=======
             record_dict['sample_hubmap_id'] = record_contents[16]
             record_dict['sample_submission_id'] = record_contents[17]
             record_dict['organ_hubmap_id'] = record_contents[18]
@@ -1257,7 +1246,6 @@
             record_dict['donor_hubmap_id'] = record_contents[20]
             record_dict['donor_submission_id'] = record_contents[21]
 
->>>>>>> 543a5020
             list_of_dictionaries.append(record_dict)
     return list_of_dictionaries
 
