--- conflicted
+++ resolved
@@ -922,56 +922,14 @@
 """
 Retrieve all the provenance information about each dataset. Each dataset's prov-info is given by a dictionary. 
 Certain fields such as first sample where there can be multiple nearest datasets in the provenance above a given
-<<<<<<< HEAD
-dataset, that field is a list inside of its given dictionary.
-=======
 dataset, that field is a list inside of its given dictionary. Results can be filtered with certain parameters:
 has_rui_info (true or false), organ (organ type), group_uuid, and dataset_status. These are passed in as a dictionary if
 they are present.
->>>>>>> 1fb9e32a
-
-Parameters
-----------
-neo4j_driver : neo4j.Driver object
-    The neo4j database connection pool
-<<<<<<< HEAD
-"""
-def get_prov_info(neo4j_driver):
-    # old_query = (f"match (ds:Dataset)<-[:ACTIVITY_OUTPUT]-(a)<-[:ACTIVITY_INPUT]-(firstSample:Sample)<-[*]-(donor:Donor) "
-    #          f" with ds, firstSample"
-    #          f" optional match (ds)<-[*]-(metaSample:Sample)"
-    #          f" with ds, firstSample, metaSample"
-    #          f" where not metaSample.metadata is null and not trim(metaSample.metadata) = ''"
-    #          f" optional match (ds)<-[*]-(ruiSample:Sample)"
-    #          f" with ds, ruiSample, firstSample, metaSample"
-    #          f" where not ruiSample.rui_location is null and not trim(ruiSample.rui_location) = ''"
-    #          f" optional match (donor)-[:ACTIVITY_INPUT]->(oa)-[:ACTIVITY_OUTPUT]->(organ:Sample "
-    #          f" {{specimen_type:'organ'}})-[*]->(ds)"
-    #          f" with ds, ruiSample, firstSample, donor, organ, metaSample"
-    #          # f" optional match (ds)<-[*]-(metaSample:Sample)"
-    #          # f" with ds, ruiSample, firstSample, donor, organ, metaSample"
-    #          # f" where not metaSample.metadata is null and not trim(metaSample.metadata) = ''"
-    #
-    #          f" return ds.uuid, collect(distinct firstSample), collect(distinct donor), collect(distinct ruiSample), "
-    #          f" collect(distinct organ), ds.hubmap_id, ds.status, ds.group_name, ds.group_uuid,"
-    #          f" ds.created_timestamp, ds.created_by_user_email, ds.last_modified_timestamp, ds.last_modified_user_email,"
-    #          f" ds.lab_dataset_id, ds.data_types, collect(distinct metaSample)")
-
-    query = ("match (ds:Dataset)<-[:ACTIVITY_OUTPUT]-(a)<-[:ACTIVITY_INPUT]-(firstSample:Sample)<-[*]-(donor:Donor)" 
-             " with ds, collect(distinct donor) as DONOR, collect(distinct firstSample) as FIRSTSAMPLE"
-             " optional match (ds)<-[*]-(metaSample:Sample)"
-             " where not metaSample.metadata is null and not trim(metaSample.metadata) = ''"
-             " with ds, FIRSTSAMPLE, DONOR, collect(distinct metaSample) as METASAMPLE"
-             " optional match (ds)<-[*]-(ruiSample:Sample)"
-             " where not ruiSample.rui_location is null and not trim(ruiSample.rui_location) = ''"
-             " with ds, FIRSTSAMPLE, DONOR, METASAMPLE, collect(distinct ruiSample) as RUISAMPLE"
-             " optional match (donor)-[:ACTIVITY_INPUT]->(oa)-[:ACTIVITY_OUTPUT]->(organ:Sample {specimen_type:'organ'})-[*]->(ds)"
-             " with ds, FIRSTSAMPLE, DONOR, METASAMPLE, RUISAMPLE, collect(distinct organ) as ORGAN "
-             " return ds.uuid, FIRSTSAMPLE, DONOR, RUISAMPLE, ORGAN, ds.hubmap_id, ds.status, ds.group_name,"
-             " ds.group_uuid, ds.created_timestamp, ds.created_by_user_email, ds.last_modified_timestamp, "
-             " ds.last_modified_user_email, ds.lab_dataset_id, ds.data_types, METASAMPLE")
-
-=======
+
+Parameters
+----------
+neo4j_driver : neo4j.Driver object
+    The neo4j database connection pool
 param_dict : dictionary
     Dictionary containing any parameters desired to filter for certain results
 """
@@ -1010,7 +968,6 @@
              f" ds.group_uuid, ds.created_timestamp, ds.created_by_user_email, ds.last_modified_timestamp, "
              f" ds.last_modified_user_email, ds.lab_dataset_id, ds.data_types, METASAMPLE")
     print(query)
->>>>>>> 1fb9e32a
     logger.debug("======get_prov_info() query======")
     logger.debug(query)
 
@@ -1067,8 +1024,6 @@
             list_of_dictionaries.append(record_dict)
     return list_of_dictionaries
 
-<<<<<<< HEAD
-=======
 """
 Returns all of the same information as get_prov_info however only for a single dataset at a time. Returns a dictionary
 containing all of the provenance info for a given dataset. For fields such as first sample where there can be multiples,
@@ -1148,7 +1103,6 @@
             record_dict['distinct_metasample'] = content_fifteen
     return record_dict
 
->>>>>>> 1fb9e32a
 ####################################################################################################
 ## Internal Functions
 ####################################################################################################
