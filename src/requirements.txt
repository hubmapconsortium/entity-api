--- conflicted
+++ resolved
@@ -1,12 +1,6 @@
 Flask==3.0.3
-<<<<<<< HEAD
-neo4j==4.4
-prov==2.0.0
-
-=======
 neo4j==5.20.0
 prov==2.0.0
->>>>>>> ef458b9e
 Werkzeug==3.0.3
 
 # For interacting with memcached
