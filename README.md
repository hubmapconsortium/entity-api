# entity-api for HuBMAP

A set of web service calls to return information about HuBMAP entities.

<<<<<<< HEAD
A description of the API calls is found here: [Entities API](http://smart-api.info/ui/12af775769ba65a684476960f5f87e72).
=======
The webservices are accessible through the `/entities` restful endpoint.
A description of the API calls is found here: [Entities API](https://smart-api.info/ui/0065e419668f3336a40d1f5ab89c6ba3).
>>>>>>> 180367d0

## Entities schema yaml

The yaml file `src/resources/hubmap-entities.yaml` contains all the attributes of each entity type and generated metadata information of attributes via trigger methods. This file is being used to validate the user input and also as a way of standarding all the details of entities.

## API endpoints and examples

### Get all entity types

````
GET https://entity-api.refactor.hubmapconsortium.org/entity-types
````

Generated HTTP request code example:

````
GET /entity-types HTTP/1.1
Host: entity-api.refactor.hubmapconsortium.org
````

It doesn't require a globus token to make the request. And the response returns a list of normalized entity types: `Collection`, `Dataset`, `Donor`, `Sample`.

### Get an entity by id

````
GET https://entity-api.refactor.hubmapconsortium.org/entities/<id>
````

Note: The `<id>` can be either a HuBMAP ID (e.g. HBM123.ABCD.456) or UUID of target entity

Generated HTTP request code example:

````
GET /entities/fb6757b606ac35be7fa85062fde9c2e1 HTTP/1.1
Host: entity-api.refactor.hubmapconsortium.org
Authorization: Bearer AgB3dyx2XqOxQNdxWXJP6vzeNpjnqNawnoaE3kqWwpVgVYjJ9jhyCBpmeBXdvrY2DG7ElBve5yvqpwcke1pEKiogVO
````

As you can see, it requires a globus token. And the result JSON looks like:

````
{
"contains_human_genetic_sequences": false,
"created_by_user_displayname": "HuBMAP Process",
"created_by_user_email": "hubmap@hubmapconsortium.org",
"created_by_user_sub": "3e7bce63-129d-33d0-8f6c-834b34cd382e",
"created_timestamp": 1596070576277,
"data_access_level": "consortium",
"data_types": "[\"sc_atac_seq_snare\"]",
"doi_suffix_id": "865LWLC946",
"entity_type": "Dataset",
"group_name": "hubmap-ucsd-tmc",
"group_uuid": "03b3d854-ed44-11e8-8bce-0e368f3075e8",
"hubmap_id": "HBM865.LWLC.946",
"ingest_metadata": "{'dag_provenance_list': [{'hash': 'de1b3fc', 'origin': 'https://github.com/hubmapconsortium/ingest-pipeline.git'}, {'hash': 'de1b3fc', 'origin': 'https://github.com/hubmapconsortium/ingest-pipeline.git'}, {'name': 'create_snap_and_analyze.cwl', 'hash': '04d75d8', 'origin': 'https://github.com/hubmapconsortium/sc-atac-seq-pipeline.git'}, {'name': 'scatac-csv-to-arrow.cwl', 'hash': 'fb19103', 'origin': 'https://github.com/hubmapconsortium/portal-containers.git'}], 'files': [{'rel_path': 'cellMotif.csv', 'type': 'csv', 'size': 2034481, 'description': 'Motif enrichment, per-cell', 'edam_term': 'EDAM_1.24.format_3752'}, {'rel_path': 'frags.sort.bed.gz', 'type': 'unknown', 'size': 28, 'description': 'Fragment file from Sinto', 'edam_term': 'EDAM_1.24.format_3003'}, {'rel_path': 'snaptools.snap', 'type': 'unknown', 'size': 2535790623, 'description': 'SNAP file (HDF5 convention) from SnapTools', 'edam_term': 'EDAM_1.24.format_3590'}, {'rel_path': 'BUKMAP_20190529E.BUKMAP_2019529_SNARE2-AC_SR2_P4_N504_S4_R1_fastqc.zip', 'type': 'unknown', 'size': 1242685, 'description': 'FastQC report for BUKMAP_20190529E.BUKMAP_2019529_SNARE2-AC_SR2_P4_N504_S4_R1.fastq, zip version', 'edam_term': 'EDAM_1.24.format_2333'}, {'rel_path': 'filtered_cell_by_bin.mtx', 'type': 'unknown', 'size': 115615323, 'description': 'Cell by bin matrix, after cell filtering, in MTX format', 'edam_term': 'EDAM_1.24.format_3916'}, {'rel_path': 'barcodes.txt', 'type': 'unknown', 'size': 70050, 'description': 'Row labels (cell barcodes) of filtered_cell_by_bin.mtx', 'edam_term': 'EDAM_1.24.format_3475'}, {'rel_path': 'snaptools.snap.qc', 'type': 'unknown', 'size': 575, 'description': 'QC results from SnapTools', 'edam_term': 'EDAM_1.24.data_3671'}, {'rel_path': 'GenesRanges.csv', 'type': 'csv', 'size': 3161162, 'description': 'Gene ranges used for peak calling', 'edam_term': 'EDAM_1.24.format_3752'}, {'rel_path': 'BUKMAP_20190529E.BUKMAP_2019529_SNARE2-AC_SR2_P4_N504_S4_R3_fastqc.zip', 'type': 'unknown', 'size': 1246777, 'description': 'FastQC report for BUKMAP_20190529E.BUKMAP_2019529_SNARE2-AC_SR2_P4_N504_S4_R3.fastq, zip version', 'edam_term': 'EDAM_1.24.format_2333'}, {'rel_path': 'peaks.combined.bed', 'type': 'unknown', 'size': 7425, 'description': 'Peaks called across entire data set', 'edam_term': 'EDAM_1.24.format_3003'}, {'rel_path': 'bins.txt', 'type': 'unknown', 'size': 11155518, 'description': 'Column labels (genome bins) of filtered_cell_by_bin.mtx', 'edam_term': 'EDAM_1.24.format_3475'}, {'rel_path': 'BarcodeQualityControlDistributionBefore.pdf', 'type': 'pdf', 'size': 6399, 'description': '', 'edam_term': 'EDAM_1.24.format_3508'}, {'rel_path': 'BUKMAP_20190529E.BUKMAP_2019529_SNARE2-AC_SR2_P4_N504_S4_R3_fastqc.html', 'type': 'unknown', 'size': 735628, 'description': 'FastQC report for BUKMAP_20190529E.BUKMAP_2019529_SNARE2-AC_SR2_P4_N504_S4_R3.fastq, HTML version', 'edam_term': 'EDAM_1.24.format_2331'}, {'rel_path': 'BarcodeQualityControlDistributionAfter.pdf', 'type': 'pdf', 'size': 6211, 'description': '', 'edam_term': 'EDAM_1.24.format_3508'}, {'rel_path': 'cell_by_gene.hdf5', 'type': 'hdf5', 'size': 1358881735, 'description': 'Cell by gene matrix (smoothed with MAGIC), in HDF5 format', 'edam_term': 'EDAM_1.24.format_3590'}, {'rel_path': 'rmsk.bam', 'type': 'unknown', 'size': 4223630034, 'description': 'Aligned reads', 'edam_term': 'EDAM_1.24.format_2572'}, {'rel_path': 'alignment_qc.json', 'type': 'json', 'size': 302, 'description': 'Alignment quality control metrics, in JSON format', 'edam_term': 'EDAM_1.24.format_3464'}, {'rel_path': 'BUKMAP_20190529E.BUKMAP_2019529_SNARE2-AC_SR2_P4_N504_S4_R1_fastqc.html', 'type': 'unknown', 'size': 728346, 'description': 'FastQC report for BUKMAP_20190529E.BUKMAP_2019529_SNARE2-AC_SR2_P4_N504_S4_R1.fastq, HTML version', 'edam_term': 'EDAM_1.24.format_2331'}, {'rel_path': 'umap_coords_clusters.csv', 'type': 'csv', 'size': 182031, 'description': 'Per-cell UMAP coordinates and cluster assignments', 'edam_term': 'EDAM_1.24.format_3752'}, {'rel_path': 'Bins.csv', 'type': 'csv', 'size': 35858957, 'description': 'All genome bins', 'edam_term': 'EDAM_1.24.format_3752'}, {'rel_path': 'PromotorRatioLogPlot.pdf', 'type': 'pdf', 'size': 100591, 'description': 'Log-log plot of promoter ratios', 'edam_term': 'EDAM_1.24.format_3508'}, {'rel_path': 'chromvar_variability_scores.csv', 'type': 'csv', 'size': 23013, 'description': 'Per-cell variability scores from chromVAR', 'edam_term': 'EDAM_1.24.format_3752'}, {'rel_path': 'chromvar_deviation_scores.csv', 'type': 'csv', 'size': 2000123, 'description': 'Per-cell deviation scores from chromVAR', 'edam_term': 'EDAM_1.24.format_3752'}, {'rel_path': 'output/umap_coords_clusters.factors.json', 'type': 'json', 'size': 94243, 'description': \"JSON-formatted information about this scATAC-seq's clustering.\", 'edam_term': 'EDAM_1.24.format_3464'}, {'rel_path': 'output/umap_coords_clusters.cell-sets.json', 'type': 'json', 'size': 96816, 'description': \"JSON-formatted information about the heirarchy scRNA-seq's cells.\", 'edam_term': 'EDAM_1.24.format_3464'}, {'rel_path': 'output/umap_coords_clusters.arrow', 'type': 'arrow', 'size': 148178, 'description': 'Input data relevant for visualization saved in columnar Apache Arrow format.', 'edam_term': 'EDAM_1.24.format_2333'}, {'rel_path': 'output/umap_coords_clusters.cells.json', 'type': 'json', 'size': 365140, 'description': 'JSON-formatted information about this scATAC-seq run including scatterplot coordinates and clustering.', 'edam_term': 'EDAM_1.24.format_3464'}, {'rel_path': 'output/umap_coords_clusters.csv', 'type': 'csv', 'size': 180236, 'description': 'Per-cell UMAP coordinates and cluster assignments', 'edam_term': 'EDAM_1.24.format_3752'}]}",
"last_modified_timestamp": 1598119021652,
"last_modified_user_displayname": "Bill Shirey",
"last_modified_user_email": "shirey@pitt.edu",
"last_modified_user_sub": "e19adbbb-73c3-43a7-b05e-0eead04f5ff8",
"local_directory_rel_path": "/University of California San Diego TMC/fb6757b606ac35be7fa85062fde9c2e1",
"pipeline_message": "the process ran",
"published_timestamp": 1598119021652,
"published_user_displayname": "Bill Shirey",
"published_user_email": "shirey@pitt.edu",
"published_user_sub": "e19adbbb-73c3-43a7-b05e-0eead04f5ff8",
"source_uuids":[
"28481bdc81b2fac9c645ec95fc0e1824"
],
"status": "QA",
"uuid": "fb6757b606ac35be7fa85062fde9c2e1"
}
````

Result filtering is supported via query string. For example:

````
GET https://entity-api.refactor.hubmapconsortium.org/entities/<id>?property=data_access_level
````

This returns the `data_access_level` property value directly instead of all the properties of this entity object.

### Get all entities of a given entity type 

````
GET https://entity-api.refactor.hubmapconsortium.org/<entity_type>/entities
````

Generated HTTP request code example:

````
GET /donor/entities HTTP/1.1
Host: entity-api.refactor.hubmapconsortium.org
Authorization: Bearer AgB3dyx2XqOxQNdxWXJP6vzeNpjnqNawnoaE3kqWwpVgVYjJ9jhyCBpmeBXdvrY2DG7ElBve5yvqpwcke1pEKiogVO
````

As you can see, it requires a globus token.

Result filtering is supported via query string:

````
GET https://entity-api.refactor.hubmapconsortium.org/<entity_type>/entities?property=uuid
````

This returns a list of UUIDs of the resulting entities instead of all the properties of each entity.

### Create an entity of the target entity type

````
POST https://entity-api.refactor.hubmapconsortium.org/entities/<entity_type>
````

Generated HTTP request code example:

````
POST /entities/donor HTTP/1.1
Host: entity-api.refactor.hubmapconsortium.org
Authorization: Bearer AgB3dyx2XqOxQNdxWXJP6vzeNpjnqNawnoaE3kqWwpVgVYjJ9jhyCBpmeBXdvrY2DG7ElBve5yvqpwcke1pEKiogVO
Content-Type: application/json
````

As you can see, it requires a globus token.

The same JSON envelop will be used in the request body: 

Create a new entity:

````
{
    all the standard properties defined in schema yaml for the target entity type...
}
````

### Update the properties of a given entity (except for Collection)

````
PUT https://entity-api.refactor.hubmapconsortium.org/entities/<id>
````

Generated HTTP request code example:

````
PUT /entities/fb6757b606ac35be7fa85062fde9c2e1 HTTP/1.1
Host: entity-api.refactor.hubmapconsortium.org
Authorization: Bearer AgB3dyx2XqOxQNdxWXJP6vzeNpjnqNawnoaE3kqWwpVgVYjJ9jhyCBpmeBXdvrY2DG7ElBve5yvqpwcke1pEKiogVO
Content-Type: application/json
````

As you can see, it requires a globus token.

The JSON request body will need to contain the properties (only the ones to be updated) defiend in the schema yaml file.

### Get all the ancestors of a given entity

````
GET https://entity-api.refactor.hubmapconsortium.org/ancestors/<id>
````

Note: The `<id>` can be either a HuBMAP ID (e.g. HBM123.ABCD.456) or UUID of target entity

Generated HTTP request code example:

````
GET /ancestors/fb6757b606ac35be7fa85062fde9c2e1 HTTP/1.1
Host: entity-api.refactor.hubmapconsortium.org
Authorization: Bearer AgB3dyx2XqOxQNdxWXJP6vzeNpjnqNawnoaE3kqWwpVgVYjJ9jhyCBpmeBXdvrY2DG7ElBve5yvqpwcke1pEKiogVO
````

As you can see, it requires a globus token.

Result filtering is supported via query string:

````
GET https://entity-api.refactor.hubmapconsortium.org/ancestors/<id>?property=uuid
````

This returns a list of UUIDs of the resulting entities instead of all the properties of each entity.

### Get all the descendants of a given entity

````
GET https://entity-api.refactor.hubmapconsortium.org/descendants/<id>
````

Generated HTTP request code example:

````
GET /descendants/fb6757b606ac35be7fa85062fde9c2e1 HTTP/1.1
Host: entity-api.refactor.hubmapconsortium.org
Authorization: Bearer AgB3dyx2XqOxQNdxWXJP6vzeNpjnqNawnoaE3kqWwpVgVYjJ9jhyCBpmeBXdvrY2DG7ElBve5yvqpwcke1pEKiogVO
````

As you can see, it requires a globus token.

Result filtering is supported via query string:

````
GET https://entity-api.refactor.hubmapconsortium.org/descendants/<id>?property=uuid
````

This returns a list of UUIDs of the resulting entities instead of all the properties of each entity.

### Get all the parents of a given entity

````
GET https://entity-api.refactor.hubmapconsortium.org/parents/<id>
````

Generated HTTP request code example:

````
GET /parents/fb6757b606ac35be7fa85062fde9c2e1 HTTP/1.1
Host: entity-api.refactor.hubmapconsortium.org
Authorization: Bearer AgB3dyx2XqOxQNdxWXJP6vzeNpjnqNawnoaE3kqWwpVgVYjJ9jhyCBpmeBXdvrY2DG7ElBve5yvqpwcke1pEKiogVO
````

As you can see, it requires a globus token.

Result filtering is supported via query string:

````
GET https://entity-api.refactor.hubmapconsortium.org/parents/<id>?property=uuid
````

This returns a list of UUIDs of the resulting entities instead of all the properties of each entity.

### Get all the children of a given entity

````
GET https://entity-api.refactor.hubmapconsortium.org/children/<id>
````

Generated HTTP request code example:

````
GET /children/fb6757b606ac35be7fa85062fde9c2e1 HTTP/1.1
Host: entity-api.refactor.hubmapconsortium.org
Authorization: Bearer AgB3dyx2XqOxQNdxWXJP6vzeNpjnqNawnoaE3kqWwpVgVYjJ9jhyCBpmeBXdvrY2DG7ElBve5yvqpwcke1pEKiogVO
````

As you can see, it requires a globus token.

Result filtering is supported via query string:

````
GET https://entity-api.refactor.hubmapconsortium.org/children/<id>?property=uuid
````

This returns a list of UUIDs of the resulting entities instead of all the properties of each entity.

### Get the Globus URL to the given dataset

````
GET https://entity-api.refactor.hubmapconsortium.org/dataset/globus-url/<id>
````

### Redirect a request from a doi service for a collection of data

````
GET https://entity-api.refactor.hubmapconsortium.org/collection/redirect/<id>
````

## Development and deployment environments

We have the following 5 development and deployment environments:

* localhost - all the services will be deployed with docker containers including sample Neo4j and sample MySQL are running on the same localhost listing on different ports, without globus data
* dev - all services except ingest-api will be running on AWS EC2 with SSL certificates, Neo4j and MySQL are dev versions on AWS, and ingest-api(and another nginx) will be running on PSC with domain and globus data
* test - similar to dev with a focus on testing and connects to Neo4j and MySQL test versions of database
* stage - as similar to the production environment as it can be.
* prod - similar to test but for production settings with production versions of Neo4j and MySQL

### Localhost development

This option allows you to setup all the pieces in a containerized environment with docker and docker-compose. This requires to have the [HuBMAP Gateway](https://github.com/hubmapconsortium/gateway) running locally before starting building this docker compose project. Please follow the [instructions](https://github.com/hubmapconsortium/gateway#workflow-of-setting-up-multiple-hubmap-docker-compose-projects). It also requires the Gateway project to be configured accordingly.

### Remote deployment

In localhost mode, all the docker containers are running on the same host machine. However, the ingest-api will be deployed on a separare host machine for dev, test, stage, and prod mode due to different deployment requirements. 

There are a few configurable environment variables to keep in mind:

- `COMMONS_BRANCH`: build argument only to be used during image creation. We can specify which [commons](https://github.com/hubmapconsortium/commons) branch to use during the image creation. Default to master branch if not set or null.
- `HOST_UID`: the user id on the host machine to be mapped to the container. Default to 1000 if not set or null.
- `HOST_GID`: the user's group id on the host machine to be mapped to the container. Default to 1000 if not set or null.

We can set and verify the environment variable like below:

````
export COMMONS_BRANCH=devel
echo $COMMONS_BRANCH
````

Note: Environment variables set like this are only stored temporally. When you exit the running instance of bash by exiting the terminal, they get discarded. So for rebuilding the docker image, we'll need to make sure to set the environment variables again if necessary.

````
Usage: ./entity-api-docker.sh [localhost|dev|test|stage|prod] [check|config|build|start|stop|down]
````

Before we go ahead to start building the docker image, we can do a check to see if the required configuration file is in place:

````
cd docker
./entity-api-docker.sh dev check
````

We can also validate and view the details of corresponding compose file:

````
./entity-api-docker.sh dev config
````

Building the docker images and starting/stopping the contianers require to use docker daemon, you'll probably need to use `sudo` in the following steps. If you don’t want to preface the docker command with sudo, add users to the docker group:

````
sudo usermod -aG docker $USER
````

Then log out and log back in so that your group membership is re-evaluated. If testing on a virtual machine, it may be necessary to restart the virtual machine for changes to take effect.

To build the docker image of entity-api:

````
./entity-api-docker.sh dev build
````

To start up the entity-api container:

````
./entity-api-docker.sh dev start
````

And stop the running container by:

````
./entity-api-docker.sh dev stop
````

You can also stop the running container and remove it by:

````
./entity-api-docker.sh dev down
````

### Updating API Documentation

The documentation for the API calls is hosted on SmartAPI.  Modifying the `entity-api-spec.yaml` file and commititng the changes to github should update the API shown on SmartAPI.  SmartAPI allows users to register API documents.  The documentation is associated with this github account: api-developers@hubmapconsortium.org. Please contact Chuck Borromeo (chb69@pitt.edu) if you want to register a new API on SmartAPI.<|MERGE_RESOLUTION|>--- conflicted
+++ resolved
@@ -2,12 +2,8 @@
 
 A set of web service calls to return information about HuBMAP entities.
 
-<<<<<<< HEAD
-A description of the API calls is found here: [Entities API](http://smart-api.info/ui/12af775769ba65a684476960f5f87e72).
-=======
 The webservices are accessible through the `/entities` restful endpoint.
 A description of the API calls is found here: [Entities API](https://smart-api.info/ui/0065e419668f3336a40d1f5ab89c6ba3).
->>>>>>> 180367d0
 
 ## Entities schema yaml
 
